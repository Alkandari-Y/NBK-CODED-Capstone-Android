[versions]
agp = "8.8.2"
coilCompose = "2.5.0"
coilNetworkOkhttp = "3.2.0"
converterGson = "2.9.0"
jwtdecode = "2.0.1"
kotlin = "2.0.21"
coreKtx = "1.16.0"
junit = "4.13.2"
junitVersion = "1.2.1"
espressoCore = "3.6.1"
lifecycleRuntimeKtx = "2.9.0"
activityCompose = "1.10.1"
composeBom = "2024.09.00"
lifecycleViewmodelCompose = "2.9.1"
lifecycleViewmodelComposeVersion = "2.7.0"
loggingInterceptor = "4.9.0"
material3 = "1.3.2"
material3Version = "1.2.1"
materialIconsExtended = "1.7.8"
navigationCompose = "2.7.7"
navVersion = "2.7.6"
<<<<<<< HEAD
playServicesMaps = "18.2.0"
playServicesLocation = "21.1.0"
=======
roomRuntimeAndroid = "2.7.1"
>>>>>>> c981d600

[libraries]
androidx-core-ktx = { group = "androidx.core", name = "core-ktx", version.ref = "coreKtx" }
androidx-lifecycle-viewmodel-compose = { module = "androidx.lifecycle:lifecycle-viewmodel-compose", version.ref = "lifecycleViewmodelCompose" }
androidx-lifecycle-viewmodel-compose-v270 = { module = "androidx.lifecycle:lifecycle-viewmodel-compose", version.ref = "lifecycleViewmodelComposeVersion" }
androidx-material-icons-extended = { module = "androidx.compose.material:material-icons-extended", version.ref = "materialIconsExtended" }
androidx-material3-v121 = { module = "androidx.compose.material3:material3", version.ref = "material3Version" }
androidx-navigation-compose = { module = "androidx.navigation:navigation-compose", version.ref = "navVersion" }
androidx-navigation-compose-v277 = { module = "androidx.navigation:navigation-compose", version.ref = "navigationCompose" }
coil-compose = { module = "io.coil-kt:coil-compose", version.ref = "coilCompose" }
coil-network-okhttp = { module = "io.coil-kt.coil3:coil-network-okhttp", version.ref = "coilNetworkOkhttp" }
coil3-coil-compose = { module = "io.coil-kt.coil3:coil-compose", version.ref = "coilNetworkOkhttp" }
converter-gson = { module = "com.squareup.retrofit2:converter-gson", version.ref = "converterGson" }
junit = { group = "junit", name = "junit", version.ref = "junit" }
androidx-junit = { group = "androidx.test.ext", name = "junit", version.ref = "junitVersion" }
androidx-espresso-core = { group = "androidx.test.espresso", name = "espresso-core", version.ref = "espressoCore" }
androidx-lifecycle-runtime-ktx = { group = "androidx.lifecycle", name = "lifecycle-runtime-ktx", version.ref = "lifecycleRuntimeKtx" }
androidx-activity-compose = { group = "androidx.activity", name = "activity-compose", version.ref = "activityCompose" }
androidx-compose-bom = { group = "androidx.compose", name = "compose-bom", version.ref = "composeBom" }
androidx-ui = { group = "androidx.compose.ui", name = "ui" }
androidx-ui-graphics = { group = "androidx.compose.ui", name = "ui-graphics" }
androidx-ui-tooling = { group = "androidx.compose.ui", name = "ui-tooling" }
androidx-ui-tooling-preview = { group = "androidx.compose.ui", name = "ui-tooling-preview" }
androidx-ui-test-manifest = { group = "androidx.compose.ui", name = "ui-test-manifest" }
androidx-ui-test-junit4 = { group = "androidx.compose.ui", name = "ui-test-junit4" }
androidx-material3 = { group = "androidx.compose.material3", name = "material3" }
jwtdecode = { module = "com.auth0.android:jwtdecode", version.ref = "jwtdecode" }
logging-interceptor = { module = "com.squareup.okhttp3:logging-interceptor", version.ref = "loggingInterceptor" }
material3 = { module = "androidx.compose.material3:material3", version.ref = "material3" }
retrofit = { module = "com.squareup.retrofit2:retrofit", version.ref = "converterGson" }
<<<<<<< HEAD
play-services-maps = { group = "com.google.android.gms", name = "play-services-maps", version.ref = "playServicesMaps" }
play-services-location = { group = "com.google.android.gms", name = "play-services-location", version.ref = "playServicesLocation" }
=======
androidx-room-runtime-android = { group = "androidx.room", name = "room-runtime-android", version.ref = "roomRuntimeAndroid" }
>>>>>>> c981d600

[plugins]
android-application = { id = "com.android.application", version.ref = "agp" }
kotlin-android = { id = "org.jetbrains.kotlin.android", version.ref = "kotlin" }
kotlin-compose = { id = "org.jetbrains.kotlin.plugin.compose", version.ref = "kotlin" }
<|MERGE_RESOLUTION|>--- conflicted
+++ resolved
@@ -20,12 +20,12 @@
 materialIconsExtended = "1.7.8"
 navigationCompose = "2.7.7"
 navVersion = "2.7.6"
-<<<<<<< HEAD
+
 playServicesMaps = "18.2.0"
 playServicesLocation = "21.1.0"
-=======
+
 roomRuntimeAndroid = "2.7.1"
->>>>>>> c981d600
+
 
 [libraries]
 androidx-core-ktx = { group = "androidx.core", name = "core-ktx", version.ref = "coreKtx" }
@@ -56,12 +56,12 @@
 logging-interceptor = { module = "com.squareup.okhttp3:logging-interceptor", version.ref = "loggingInterceptor" }
 material3 = { module = "androidx.compose.material3:material3", version.ref = "material3" }
 retrofit = { module = "com.squareup.retrofit2:retrofit", version.ref = "converterGson" }
-<<<<<<< HEAD
+
 play-services-maps = { group = "com.google.android.gms", name = "play-services-maps", version.ref = "playServicesMaps" }
 play-services-location = { group = "com.google.android.gms", name = "play-services-location", version.ref = "playServicesLocation" }
-=======
+
 androidx-room-runtime-android = { group = "androidx.room", name = "room-runtime-android", version.ref = "roomRuntimeAndroid" }
->>>>>>> c981d600
+
 
 [plugins]
 android-application = { id = "com.android.application", version.ref = "agp" }
