package com.coded.capstone.viewModels

import android.Manifest
import android.content.Context
import android.content.Intent
import android.content.pm.PackageManager
import android.os.Build
import android.util.Log
import androidx.compose.runtime.mutableStateOf
import androidx.core.content.ContextCompat
import androidx.lifecycle.ViewModel
import androidx.lifecycle.viewModelScope
import com.coded.capstone.Services.FirebaseToken
import com.coded.capstone.data.requests.authentication.LoginRequest
import com.coded.capstone.data.requests.authentication.RegisterCreateRequest
import com.coded.capstone.data.requests.notifications.TestFirebaseTokenRequest
import com.coded.capstone.data.responses.authentication.JwtContents
import com.coded.capstone.data.responses.authentication.JwtResponse
import com.coded.capstone.data.responses.errors.ApiErrorResponse
import com.coded.capstone.data.responses.errors.ValidationError
import com.coded.capstone.managers.TokenManager
import com.coded.capstone.providers.RetrofitInstance
import com.coded.capstone.providers.UserDeviceFBTokenRequest
import com.coded.capstone.respositories.UserRepository
import com.coded.capstone.services.BleScanService
import com.google.firebase.ktx.Firebase
import com.google.firebase.messaging.ktx.messaging
import com.google.gson.Gson
import kotlinx.coroutines.launch
import kotlinx.coroutines.tasks.await


sealed class AuthUiState {
    data object Loading : AuthUiState()
    data class Success(val jwtResponse: JwtResponse) : AuthUiState()
    data class Error(val message: String) : AuthUiState()
}

sealed class AuthResultState {
    data object Idle : AuthResultState()
    data object Loading : AuthResultState()
    data object Success : AuthResultState()
    data class Error(val message: String) : AuthResultState()
}
class AuthViewModel(
    private val context: Context

): ViewModel()  {
    val uiState = mutableStateOf<AuthUiState>(AuthUiState.Loading)
    val registerFieldErrors = mutableStateOf<List<ValidationError>>(emptyList())
    private val authApiService = RetrofitInstance.getAuthServiceProvider(context)
    private val notificationApiService = RetrofitInstance.getNotificationServiceProvide(context)
    var token = mutableStateOf<JwtResponse?>(null)
    var decodedToken = mutableStateOf<JwtContents?>(null)

    fun loadStoredToken() {
        val storedToken = TokenManager.getToken(context)
        if (storedToken != null) {
            token.value = storedToken
            decodedToken.value = TokenManager.decodeAccessToken(context)
            Log.d("Token", "Loaded token and decoded: ${decodedToken.value}")
        }
    }

    fun register(username: String, email: String, password: String) {
        viewModelScope.launch {
            uiState.value = AuthUiState.Loading
            try {
                val response = authApiService.register(
                    RegisterCreateRequest(
                        username = username,
                        email = email,
                        password = password,
                    )
                )
                if (response.isSuccessful) {
                    val jwtResponse = response.body()
                    if (jwtResponse != null) {
                        token.value = jwtResponse
                        TokenManager.saveToken(context, jwtResponse)
                        decodedToken.value = TokenManager.decodeAccessToken(context)
                        TokenManager.setUserIdInSharedPref(context, decodedToken.value!!.userId)
                        sendFcmTokenToServer()
                        UserRepository.loadUserInfo(context)
                        uiState.value = AuthUiState.Success(jwtResponse)
                        startBleScanService()
                    }
                } else {
                    if (response.code() == 400) {
                        val errorBody = response.errorBody()?.string()
                        val errorResponse = Gson().fromJson(errorBody, ApiErrorResponse::class.java)

                        registerFieldErrors.value = errorResponse.fieldErrors ?: emptyList()
                        uiState.value = AuthUiState.Error(errorResponse.message)
                    } else {
                        uiState.value = AuthUiState.Error("Registration failed: ${response.code()}")
                    }
                }
            } catch (e: Exception) {
                uiState.value = AuthUiState.Error("Network error: ${e.message}")
            }
        }
    }

    fun login(username: String, password: String) {
        viewModelScope.launch {
            uiState.value = AuthUiState.Loading
            try {
                val response = authApiService.login(LoginRequest(username, password))
                if (response.isSuccessful) {
                    val jwtResponse = response.body()
                    if (jwtResponse != null) {
                        token.value = jwtResponse
                        TokenManager.saveToken(context, jwtResponse)
                        decodedToken.value = TokenManager.decodeAccessToken(context)
                        TokenManager.setUserIdInSharedPref(context, decodedToken.value!!.userId)
                        sendFcmTokenToServer()
                        startBleScanService()
                        // Load user info after successful login
                        UserRepository.loadUserInfo(context)

                        val fcmToken = Firebase.messaging.token.await()
                        Log.d("FCM", "FCM token = $fcmToken")
                        val result = notificationApiService.registerFirebaseToken(TestFirebaseTokenRequest(firebaseToken = fcmToken))
                        if (result.isSuccessful) {
                            Log.d("FCM", "Token sent successfully.")
                        } else {
                            Log.w("FCM", "Failed to send token. Code: ${result.code()}")
                        }

                        // Fetch KYC after login with proper error handling
                        UserRepository.kyc = null
                        try {
                            Log.d("AuthViewModel", "Fetching KYC data after login...")
                            val kycResponse = RetrofitInstance.getBankingServiceProvide(context).getUserKyc()
                            if (kycResponse.isSuccessful) {
                                val kycData = kycResponse.body()
                                if (kycData != null) {
                                    UserRepository.kyc = kycData
                                    Log.d("AuthViewModel", "KYC data loaded successfully: ${kycData.firstName} ${kycData.lastName}")
                                } else {
                                    Log.w("AuthViewModel", "KYC response body is null")
                                }
                            } else {
                                Log.w("AuthViewModel", "Failed to fetch KYC: ${kycResponse.code()} - ${kycResponse.message()}")
                            }
                        } catch (e: Exception) {
                            Log.e("AuthViewModel", "Error fetching KYC: ${e.message}")
                        }
                        
                        uiState.value = AuthUiState.Success(jwtResponse)
                    }
                } else {
                    uiState.value = AuthUiState.Error(
                        when (response.code()) {
                            401 -> "Invalid credentials"
                            500 -> "Server error"
                            else -> "Unknown error"
                        }
                    )
                }
            } catch (e: Exception) {
                uiState.value = AuthUiState.Error("Network error: ${e.message}")
            }
        }
    }

    private fun sendFcmTokenToServer() {
        viewModelScope.launch {
            try {
                val fcmToken = Firebase.messaging.token.await()
                Log.d("FCM", "FCM token = $fcmToken")
<<<<<<< HEAD
                val result = notificationApiService.registerFirebaseToken(UserDeviceFBTokenRequest(firebaseToken = fcmToken))
=======
                val result = notificationApiService.registerFirebaseToken(TestFirebaseTokenRequest(firebaseToken = fcmToken))
>>>>>>> 61c4b9f4
                if (result.isSuccessful) {
                    Log.d("FCM", "Token sent successfully")
                } else {
                    Log.w("FCM", "Failed to send token. Code: ${result.code()}")
                }
            } catch (e: Exception) {
                Log.e("FCM", "Error sending FCM token", e)
            }
        }
    }

    fun logout() {
        TokenManager.clearToken(context)
        token.value = null
        decodedToken.value = null
        uiState.value = AuthUiState.Loading
        UserRepository.kyc = null
    }
    private fun startBleScanService() {
        if (hasBluetoothPermissions(context)) {
            val intent = Intent(context, BleScanService::class.java)
            context.startForegroundService(intent)
        } else {
            Log.w("BLE", "BLE permissions not granted. Cannot start scan service.")
        }
    }


    private fun hasBluetoothPermissions(context: Context): Boolean {
        val permissions = mutableListOf(
            Manifest.permission.BLUETOOTH_SCAN,
            Manifest.permission.BLUETOOTH_CONNECT,
            Manifest.permission.ACCESS_FINE_LOCATION
        )
        if (Build.VERSION.SDK_INT >= Build.VERSION_CODES.UPSIDE_DOWN_CAKE) {
            permissions.add(Manifest.permission.FOREGROUND_SERVICE_LOCATION)
        }
        return permissions.all {
            ContextCompat.checkSelfPermission(context, it) == PackageManager.PERMISSION_GRANTED
        }
    }
}<|MERGE_RESOLUTION|>--- conflicted
+++ resolved
@@ -170,11 +170,7 @@
             try {
                 val fcmToken = Firebase.messaging.token.await()
                 Log.d("FCM", "FCM token = $fcmToken")
-<<<<<<< HEAD
-                val result = notificationApiService.registerFirebaseToken(UserDeviceFBTokenRequest(firebaseToken = fcmToken))
-=======
-                val result = notificationApiService.registerFirebaseToken(TestFirebaseTokenRequest(firebaseToken = fcmToken))
->>>>>>> 61c4b9f4
+                
                 if (result.isSuccessful) {
                     Log.d("FCM", "Token sent successfully")
                 } else {
