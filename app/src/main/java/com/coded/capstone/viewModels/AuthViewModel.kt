--- conflicted
+++ resolved
@@ -16,13 +16,8 @@
 import com.coded.capstone.managers.TokenManager
 import com.coded.capstone.providers.RetrofitInstance
 import com.coded.capstone.respositories.UserRepository
-<<<<<<< HEAD
 import com.google.firebase.ktx.Firebase
 import com.google.firebase.messaging.ktx.messaging
-=======
-import com.google.firebase.Firebase
-import com.google.firebase.messaging.messaging
->>>>>>> a4397cd9
 import com.google.gson.Gson
 import kotlinx.coroutines.launch
 import kotlinx.coroutines.tasks.await
@@ -109,14 +104,8 @@
                         token.value = jwtResponse
                         TokenManager.saveToken(context, jwtResponse)
                         decodedToken.value = TokenManager.decodeAccessToken(context)
-<<<<<<< HEAD
                         TokenManager.setUserIdInSharedPref(context, decodedToken.value!!.userId)
-
-//                        UserRepository.loadUserInfo(context)
-
                         sendFcmTokenToServer()
-
-=======
                         
                         // Load user info after successful login
                         UserRepository.loadUserInfo(context)
@@ -150,7 +139,6 @@
                             Log.e("AuthViewModel", "Error fetching KYC: ${e.message}")
                         }
                         
->>>>>>> a4397cd9
                         uiState.value = AuthUiState.Success(jwtResponse)
                     }
                 } else {
