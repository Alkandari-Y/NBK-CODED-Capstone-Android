--- conflicted
+++ resolved
@@ -15,13 +15,7 @@
     private const val AUTH_SERVICE_PORT = 8000
     private const val BANK_SERVICE_PORT = 8001
     private const val RECOMMENDATION_SERVER_PORT=8002
-<<<<<<< HEAD
-    private const val GEOFENCE_SERVICE_PORT = 8003
-    private const val FIREBASE_SERVICE_PORT = 8003
-    private const val NOTIFICATION_SERVER_PORT = 8003
-=======
     private const val NOTIFICATION_SERVER_PORT=8003
->>>>>>> a4397cd9
 
     private const val DEVICE_BASE_URL = "http://192.168.123.54:"
 
@@ -49,40 +43,14 @@
             .create(BankingServiceProvider::class.java)
     }
 
-<<<<<<< HEAD
     fun getGeofenceServiceProvider(context: Context): GeofenceServiceProvider {
         return Retrofit.Builder()
-            .baseUrl(getBaseUrl(GEOFENCE_SERVICE_PORT))
+            .baseUrl(getBaseUrl(NOTIFICATION_SERVER_PORT))
             .client(createOkHttpClient(context))
             .addConverterFactory(GsonConverterFactory.create())
             .build()
             .create(GeofenceServiceProvider::class.java)
     }
-
-    fun getFirebaseServiceProvider(context: Context): FirebaseServiceProvider {
-        return Retrofit.Builder()
-            .baseUrl(getBaseUrl(FIREBASE_SERVICE_PORT))
-            .client(createOkHttpClient(context))
-            .addConverterFactory(GsonConverterFactory.create())
-            .build()
-            .create(FirebaseServiceProvider::class.java)
-    }
-
-    fun getNotificationServiceProvide(context: Context): NotificationServiceProvider {
-        return Retrofit.Builder()
-            .baseUrl(getBaseUrl(NOTIFICATION_SERVER_PORT))
-            .client(createOkHttpClient(context))
-            .addConverterFactory(GsonConverterFactory.create())
-            .build()
-            .create(NotificationServiceProvider::class.java)
-    }
-
-//    private fun getBaseUrl(port: Int): String = "http://192.168.123.54:$port/"
-    private fun getBaseUrl(port: Int): String = "http://10.0.2.2:$port/"
-
-
-    private fun getDeviceBaseUrl(port: Int): String = "$DEVICE_BASE_URL$port/"
-=======
 
     fun getNotificationServiceProvide(context: Context): NotificationServiceProvider {
         return Retrofit.Builder()
@@ -103,8 +71,8 @@
             .create(RecommendationServiceProvider::class.java)
     }
 
-
+//    private fun getBaseUrl(port: Int): String = "http://192.168.123.54:$port/"
+    private fun getDeviceBaseUrl(port: Int): String = "$DEVICE_BASE_URL$port/"
     private fun getBaseUrl(port: Int): String = "http://10.0.2.2:$port/"
 
->>>>>>> a4397cd9
 }