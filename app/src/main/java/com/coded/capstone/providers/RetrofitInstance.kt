package com.coded.capstone.providers

import android.content.Context
import com.coded.capstone.providers.AuthServiceProvider
import okhttp3.OkHttpClient
import retrofit2.Retrofit
import retrofit2.converter.gson.GsonConverterFactory

object RetrofitInstance {
    private const val AUTH_SERVICE_PORT = 8000
    private const val BANK_SERVICE_PORT = 8001
    private const val RECOMMENDATION_SERVER_PORT=8002
    private const val NOTIFICATION_SERVER_PORT=8003

//    private const val DEVICE_BASE_URL = "http://192.168.123.54:"
//
//    private fun createOkHttpClient(context: Context): OkHttpClient {
//        return OkHttpClient.Builder()
//            .addInterceptor(TokenInterceptor(context))
//            .build()
//    }
//
//    fun getAuthServiceProvider(context: Context): AuthServiceProvider {
//        return Retrofit.Builder()
//            .baseUrl(getBaseUrl(AUTH_SERVICE_PORT))
//            .client(createOkHttpClient(context))
//            .addConverterFactory(GsonConverterFactory.create())
//            .build()
//            .create(AuthServiceProvider::class.java)
//    }
//
//
//    private fun getBaseUrl(port: Int): String = "http://192.168.123.54:$port/"
//
//    private fun getDeviceBaseUrl(port: Int): String = "$DEVICE_BASE_URL$port/"


    private fun createOkHttpClient(context: Context): OkHttpClient {
        return OkHttpClient.Builder()
            .addInterceptor(TokenInterceptor(context))
            .build()
    }

    fun getAuthServiceProvider(context: Context): AuthServiceProvider {
        return Retrofit.Builder()
            .baseUrl(getBaseUrl(AUTH_SERVICE_PORT))
            .client(createOkHttpClient(context))
            .addConverterFactory(GsonConverterFactory.create())
            .build()
            .create(AuthServiceProvider::class.java)
    }

    fun getBankingServiceProvide(context: Context): BankingServiceProvider {
        return Retrofit.Builder()
            .baseUrl(getBaseUrl(BANK_SERVICE_PORT))
            .client(createOkHttpClient(context))
            .addConverterFactory(GsonConverterFactory.create())
            .build()
            .create(BankingServiceProvider::class.java)
    }

<<<<<<< HEAD
    fun getNotificationServiceProvide(context: Context): NotificationServiceProvider {
        return Retrofit.Builder()
            .baseUrl(getBaseUrl(NOTIFICATION_SERVER_PORT))
            .client(createOkHttpClient(context))
            .addConverterFactory(GsonConverterFactory.create())
            .build()
            .create(NotificationServiceProvider::class.java)
    }

    private fun getBaseUrl(port: Int): String = "http://192.168.13.44:$port/"
=======
    fun getRecommendationServiceProvide(context: Context): RecommendationServiceProvider {
        return Retrofit.Builder()
            .baseUrl(getBaseUrl(RECOMMENDATION_SERVER_PORT))
            .client(createOkHttpClient(context))
            .addConverterFactory(GsonConverterFactory.create())
            .build()
            .create(RecommendationServiceProvider::class.java)
    }



    private fun getBaseUrl(port: Int): String = "http://10.0.2.2:$port/"
>>>>>>> 985b6b20
}<|MERGE_RESOLUTION|>--- conflicted
+++ resolved
@@ -59,7 +59,7 @@
             .create(BankingServiceProvider::class.java)
     }
 
-<<<<<<< HEAD
+
     fun getNotificationServiceProvide(context: Context): NotificationServiceProvider {
         return Retrofit.Builder()
             .baseUrl(getBaseUrl(NOTIFICATION_SERVER_PORT))
@@ -69,8 +69,7 @@
             .create(NotificationServiceProvider::class.java)
     }
 
-    private fun getBaseUrl(port: Int): String = "http://192.168.13.44:$port/"
-=======
+
     fun getRecommendationServiceProvide(context: Context): RecommendationServiceProvider {
         return Retrofit.Builder()
             .baseUrl(getBaseUrl(RECOMMENDATION_SERVER_PORT))
@@ -81,7 +80,6 @@
     }
 
 
+    private fun getBaseUrl(port: Int): String = "http://10.0.2.2:$port/"
 
-    private fun getBaseUrl(port: Int): String = "http://10.0.2.2:$port/"
->>>>>>> 985b6b20
 }