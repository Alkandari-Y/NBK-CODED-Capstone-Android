--- conflicted
+++ resolved
@@ -71,14 +71,8 @@
             .create(RecommendationServiceProvider::class.java)
     }
 
-<<<<<<< HEAD
-    private fun getBaseUrl(port: Int): String = "http://192.168.166.238:$port/"
-//    private fun getDeviceBaseUrl(port: Int): String = "$DEVICE_BASE_URL$port/"
-//    private fun getBaseUrl(port: Int): String = "http://10.0.2.2:$port/"
-=======
    // private fun getBaseUrl(port: Int): String = "http://192.168.22.54:$port/"
 //    private fun getDeviceBaseUrl(port: Int): String = "$DEVICE_BASE_URL$port/"
   private fun getBaseUrl(port: Int): String = "http://10.0.2.2:$port/"
->>>>>>> 3876f9e8
 
 }