--- conflicted
+++ resolved
@@ -176,11 +176,8 @@
                     modifier = Modifier
                         .fillMaxSize()
                         .background(
-<<<<<<< HEAD
                             Color.White
-=======
-                            Color(0xFFCBDAE0).copy(alpha = 0.40f)
->>>>>>> d0b130ec
+
                         )
                 ) {
                     Column(
@@ -235,19 +232,12 @@
                             colors = OutlinedTextFieldDefaults.colors(
                                 unfocusedBorderColor = Color.Transparent,
                                 focusedBorderColor = Color.Transparent,
-<<<<<<< HEAD
                                 unfocusedContainerColor = Color(0xFFF3F4F6),
                                 focusedContainerColor = Color(0xFFF3F4F6),
                                 unfocusedTextColor = Color(0xFF374151),
                                 focusedTextColor = Color(0xFF374151),
                                 cursorColor = Color(0xFF374151)
-=======
-                                unfocusedContainerColor = Color.White.copy(alpha = 0.15f),
-                                focusedContainerColor = Color.White.copy(alpha = 0.15f),
-                                unfocusedTextColor = Color.White,
-                                focusedTextColor = Color.White,
-                                cursorColor = Color(0xFF8EC5FF)
->>>>>>> d0b130ec
+
                             ),
                             isError = formState.usernameError != null,
                             supportingText = {
@@ -290,19 +280,12 @@
                             colors = OutlinedTextFieldDefaults.colors(
                                 unfocusedBorderColor = Color.Transparent,
                                 focusedBorderColor = Color.Transparent,
-<<<<<<< HEAD
                                 unfocusedContainerColor = Color(0xFFF3F4F6),
                                 focusedContainerColor = Color(0xFFF3F4F6),
                                 unfocusedTextColor = Color(0xFF374151),
                                 focusedTextColor = Color(0xFF374151),
                                 cursorColor = Color(0xFF374151)
-=======
-                                unfocusedContainerColor = Color.White.copy(alpha = 0.15f),
-                                focusedContainerColor = Color.White.copy(alpha = 0.15f),
-                                unfocusedTextColor = Color.White,
-                                focusedTextColor = Color.White,
-                                cursorColor = Color(0xFF8EC5FF)
->>>>>>> d0b130ec
+
                             ),
                             isError = formState.emailError != null,
                             supportingText = {
@@ -339,19 +322,12 @@
                             colors = OutlinedTextFieldDefaults.colors(
                                 unfocusedBorderColor = Color.Transparent,
                                 focusedBorderColor = Color.Transparent,
-<<<<<<< HEAD
                                 unfocusedContainerColor = Color(0xFFF3F4F6),
                                 focusedContainerColor = Color(0xFFF3F4F6),
                                 unfocusedTextColor = Color(0xFF374151),
                                 focusedTextColor = Color(0xFF374151),
                                 cursorColor = Color(0xFF374151)
-=======
-                                unfocusedContainerColor = Color.White.copy(alpha = 0.15f),
-                                focusedContainerColor = Color.White.copy(alpha = 0.15f),
-                                unfocusedTextColor = Color.White,
-                                focusedTextColor = Color.White,
-                                cursorColor = Color(0xFF8EC5FF)
->>>>>>> d0b130ec
+
                             ),
                             isError = formState.passwordError != null,
                             supportingText = {
@@ -398,19 +374,12 @@
                             colors = OutlinedTextFieldDefaults.colors(
                                 unfocusedBorderColor = Color.Transparent,
                                 focusedBorderColor = Color.Transparent,
-<<<<<<< HEAD
                                 unfocusedContainerColor = Color(0xFFF3F4F6),
                                 focusedContainerColor = Color(0xFFF3F4F6),
                                 unfocusedTextColor = Color(0xFF374151),
                                 focusedTextColor = Color(0xFF374151),
                                 cursorColor = Color(0xFF374151)
-=======
-                                unfocusedContainerColor = Color.White.copy(alpha = 0.15f),
-                                focusedContainerColor = Color.White.copy(alpha = 0.15f),
-                                unfocusedTextColor = Color.White,
-                                focusedTextColor = Color.White,
-                                cursorColor = Color(0xFF8EC5FF)
->>>>>>> d0b130ec
+
                             ),
                             isError = formState.confirmPasswordError != null,
                             supportingText = {
