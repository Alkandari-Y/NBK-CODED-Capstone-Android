--- conflicted
+++ resolved
@@ -64,7 +64,6 @@
         shape = RoundedCornerShape(12.dp),
         border = BorderStroke(
             2.dp,
-<<<<<<< HEAD
             if (isSelected) Color(0xFF8EC5FF) else Color.Transparent
         ),
         colors = CardDefaults.cardColors(
@@ -72,19 +71,7 @@
         ),
         elevation = CardDefaults.cardElevation(
             defaultElevation = if (isSelected) 8.dp else 4.dp
-=======
-            if (isSelected) Color(0xFF8EC5FF) else Color.White.copy(alpha = 0.3f)
-        ),
-        colors = CardDefaults.cardColors(
-            containerColor = if (isSelected) {
-                Color(0xFF8EC5FF).copy(alpha = 0.15f)
-            } else {
-                Color.White.copy(alpha = 0.15f)
-            }
-        ),
-        elevation = CardDefaults.cardElevation(
-            defaultElevation = if (isSelected) 6.dp else 2.dp
->>>>>>> d0b130ec
+
         )
     ) {
         Column(
@@ -94,7 +81,6 @@
                 .fillMaxSize()
                 .padding(12.dp)
         ) {
-<<<<<<< HEAD
             // Main content
             Column(
                 horizontalAlignment = Alignment.CenterHorizontally,
@@ -175,47 +161,47 @@
                     )
                 }
             }
-=======
+
             // Logo - use AsyncImage for network image
-            if (vendor.logoUrl.isNotEmpty()) {
-                AsyncImage(
-                    model = vendor.logoUrl,
-                    contentDescription = "${vendor.name} logo",
-                    modifier = Modifier
-                        .size(28.dp)
-                        .clip(RoundedCornerShape(4.dp)),
-                    contentScale = ContentScale.Fit
-                )
-            } else {
-                // Fallback to category icon
-                Icon(
-                    imageVector = getCategoryIcon(vendor.category.name),
-                    contentDescription = "${vendor.category.name} category",
-                    tint = Color.White,
-                    modifier = Modifier
-                        .size(28.dp)
-                        .padding(bottom = 4.dp)
-                )
-            }
-
-            Spacer(modifier = Modifier.height(6.dp))
-
-            Text(
-                text = vendor.name,
-                fontSize = 14.sp,
-                fontWeight = FontWeight.Bold,
-                color = Color.White,
-                textAlign = TextAlign.Center,
-                modifier = Modifier.padding(bottom = 2.dp)
-            )
-            Text(
-                text = vendor.category.name,
-                fontSize = 10.sp,
-                color = Color.White.copy(alpha = 0.8f),
-                textAlign = TextAlign.Center,
-                modifier = Modifier.padding(bottom = 1.dp)
-            )
->>>>>>> d0b130ec
+//             if (vendor.logoUrl.isNotEmpty()) {
+//                 AsyncImage(
+//                     model = vendor.logoUrl,
+//                     contentDescription = "${vendor.name} logo",
+//                     modifier = Modifier
+//                         .size(28.dp)
+//                         .clip(RoundedCornerShape(4.dp)),
+//                     contentScale = ContentScale.Fit
+//                 )
+//             } else {
+//                 // Fallback to category icon
+//                 Icon(
+//                     imageVector = getCategoryIcon(vendor.category.name),
+//                     contentDescription = "${vendor.category.name} category",
+//                     tint = Color.White,
+//                     modifier = Modifier
+//                         .size(28.dp)
+//                         .padding(bottom = 4.dp)
+//                 )
+//             }
+
+//             Spacer(modifier = Modifier.height(6.dp))
+
+//             Text(
+//                 text = vendor.name,
+//                 fontSize = 14.sp,
+//                 fontWeight = FontWeight.Bold,
+//                 color = Color.White,
+//                 textAlign = TextAlign.Center,
+//                 modifier = Modifier.padding(bottom = 2.dp)
+//             )
+//             Text(
+//                 text = vendor.category.name,
+//                 fontSize = 10.sp,
+//                 color = Color.White.copy(alpha = 0.8f),
+//                 textAlign = TextAlign.Center,
+//                 modifier = Modifier.padding(bottom = 1.dp)
+//             )
+
         }
     }
 }