package com.coded.capstone.composables.wallet

import androidx.compose.foundation.background
import androidx.compose.foundation.clickable
import androidx.compose.foundation.layout.*
import androidx.compose.foundation.shape.RoundedCornerShape
import androidx.compose.material.icons.Icons
import androidx.compose.material.icons.filled.*
import androidx.compose.material3.*
import androidx.compose.runtime.*
import androidx.compose.ui.Alignment
import androidx.compose.ui.Modifier
import androidx.compose.ui.draw.shadow
import androidx.compose.ui.graphics.Brush
import androidx.compose.ui.graphics.Color
import androidx.compose.ui.graphics.graphicsLayer
import androidx.compose.ui.text.font.FontWeight
import androidx.compose.ui.unit.dp
import androidx.compose.ui.unit.sp
import com.coded.capstone.data.responses.account.AccountResponse
import com.coded.capstone.respositories.AccountProductRepository

@Composable
fun WalletCard(
    account: AccountResponse,
    onCardClick: () -> Unit,
    modifier: Modifier = Modifier,
    tiltAngle: Float = 0f,
    scale: Float = 1f,
    alpha: Float = 1f
) {
    // Get account product details
    val accountProduct = AccountProductRepository.accountProducts.find {
        it.id == account.accountProductId
    }

    val bankName = accountProduct?.name ?: "Bank"
    val cardType = account.accountType?.uppercase() ?: "ACCOUNT"

    // Modern premium card gradients based on account type
    val cardGradient = when (account.accountType?.lowercase()) {
        "debit" -> Brush.linearGradient(
            colors = listOf(
<<<<<<< HEAD
                Color(0xFF132138), // Slate 800
                Color(0xFF263D64), // Slate 700
                Color(0xFF0A121F), // Slate 600
                Color(0xFF132138)  // Slate 500
=======
                Color(0xFF8EC5FF), // Slate 800
                Color(0xFFB3D5FA), // Slate 700
                Color(0xFF68AAF5), // Slate 600
                Color(0xFF8EC5FF)  // Slate 500
>>>>>>> d0b130ec
            ),
            start = androidx.compose.ui.geometry.Offset(0f, 0f),
            end = androidx.compose.ui.geometry.Offset(350f, 250f)
        )
        "credit" -> Brush.linearGradient(
            colors = listOf(
<<<<<<< HEAD
                Color(0xFF16191A), // Red 800
                Color(0xFF343A3B), // Red 800
                Color(0xFF000000), // Red 600
                Color(0xFF16191A)  // Red 500
=======
                Color(0xFF3EB0C5), // Red 800
                Color(0xFF83DCEC), // Red 800
                Color(0xFF2798AD), // Red 600
                Color(0xFF3EB0C5)  // Red 500
>>>>>>> d0b130ec
            ),
            start = androidx.compose.ui.geometry.Offset(0f, 0f),
            end = androidx.compose.ui.geometry.Offset(350f, 250f)
        )
        "savings" -> Brush.linearGradient(
            colors = listOf(
                Color(0xFF4E5454), // Green 900
                Color(0xFF818A8A), // Green 800
                Color(0xFF2F3333), // Green 600
                Color(0xFF4E5454)  // Green 500
            ),
            start = androidx.compose.ui.geometry.Offset(0f, 0f),
            end = androidx.compose.ui.geometry.Offset(350f, 250f)
        )
        "business" -> Brush.linearGradient(
            colors = listOf(
                Color(0xFF3730a3), // Indigo 900
                Color(0xFF6862C7), // Indigo 800
                Color(0xFF201F5B), // Indigo 600
                Color(0xFF3730a3)  // Indigo 500
            ),
            start = androidx.compose.ui.geometry.Offset(0f, 0f),
            end = androidx.compose.ui.geometry.Offset(350f, 250f)
        )
        else -> Brush.linearGradient(
            colors = listOf(
                Color(0xFF384349), // Gray 700
                Color(0xFF58656C), // Gray 600
                Color(0xFF273034), // Gray 500
                Color(0xFF384349)  // Gray 400
            ),
            start = androidx.compose.ui.geometry.Offset(0f, 0f),
            end = androidx.compose.ui.geometry.Offset(350f, 250f)
        )
    }

    Card(
        modifier = modifier
            .fillMaxWidth()
            .height(220.dp)
            .graphicsLayer {
                rotationZ = tiltAngle
                scaleX = scale
                scaleY = scale
                this.alpha = alpha
            }
            .shadow(
                elevation = 20.dp,
                shape = RoundedCornerShape(20.dp),
                ambientColor = Color.Black.copy(alpha = 0.4f),
                spotColor = Color.Black.copy(alpha = 0.4f)
            )
            .clickable { onCardClick() },
        shape = RoundedCornerShape(20.dp),
        colors = CardDefaults.cardColors(containerColor = Color.Transparent)
    ) {
        Box(
            modifier = Modifier
                .fillMaxSize()
                .background(cardGradient)
        ) {
            // Subtle geometric pattern overlay
            Box(
                modifier = Modifier
                    .fillMaxSize()
                    .background(
                        Brush.radialGradient(
                            colors = listOf(
                                Color.White.copy(alpha = 0.03f),
                                Color.Transparent,
                                Color.White.copy(alpha = 0.02f)
                            ),
                            radius = 400f
                        )
                    )
            )

            Column(
                modifier = Modifier
                    .fillMaxSize()
                    .padding(28.dp),
                verticalArrangement = Arrangement.SpaceBetween
            ) {
                // Top section: Bank name and contactless
                Row(
                    modifier = Modifier.fillMaxWidth(),
                    horizontalArrangement = Arrangement.SpaceBetween,
                    verticalAlignment = Alignment.Top
                ) {
                    // Bank/Product name
                    Text(
                        text = bankName.uppercase(),
                        color = Color.White,
                        fontSize = 16.sp,
                        fontWeight = FontWeight.Bold,
                        letterSpacing = 2.sp
                    )

                    // Contactless payment icon
                    Icon(
                        imageVector = Icons.Default.Contactless,
                        contentDescription = "Contactless Payment",
                        tint = Color.White.copy(alpha = 0.9f),
                        modifier = Modifier.size(28.dp)
                    )
                }

                // Middle section: EMV Chip
                Row(
                    modifier = Modifier.fillMaxWidth(),
                    horizontalArrangement = Arrangement.Start
                ) {
                    // Realistic EMV Chip
                    Box(
                        modifier = Modifier
                            .width(50.dp)
                            .height(40.dp)
                            .background(
                                Brush.linearGradient(
                                    colors = listOf(
                                        Color(0xFFFFD700), // Gold
                                        Color(0xFFDAA520), // Goldenrod
                                        Color(0xFFB8860B), // Dark goldenrod
                                        Color(0xFFFFD700)  // Gold
                                    )
                                ),
                                RoundedCornerShape(6.dp)
                            )
                            .shadow(2.dp, RoundedCornerShape(6.dp))
                    ) {
                        // Chip contact pattern
                        Column(
                            modifier = Modifier
                                .fillMaxSize()
                                .padding(8.dp),
                            verticalArrangement = Arrangement.SpaceEvenly
                        ) {
                            repeat(3) { row ->
                                Row(
                                    modifier = Modifier.fillMaxWidth(),
                                    horizontalArrangement = Arrangement.SpaceEvenly
                                ) {
                                    repeat(4) { col ->
                                        Box(
                                            modifier = Modifier
                                                .size(3.dp)
                                                .background(
                                                    Color(0xFF8B4513).copy(alpha = 0.8f),
                                                    RoundedCornerShape(1.dp)
                                                )
                                        )
                                    }
                                }
                            }
                        }
                    }
                }

                // Bottom section: Card details
                Column {
                    // Account number
                    Text(
                        text = formatAccountNumber(account.accountNumber),
                        color = Color.White,
                        fontSize = 20.sp,
                        fontWeight = FontWeight.Medium,
                        letterSpacing = 2.sp
                    )

                    Spacer(modifier = Modifier.height(16.dp))

                    // Bottom row: Card type and balance
                    Row(
                        modifier = Modifier.fillMaxWidth(),
                        horizontalArrangement = Arrangement.SpaceBetween,
                        verticalAlignment = Alignment.Bottom
                    ) {
                        // Account type
                        Column {
                            Text(
                                text = "ACCOUNT TYPE",
                                color = Color.White.copy(alpha = 0.7f),
                                fontSize = 10.sp,
                                fontWeight = FontWeight.Medium,
                                letterSpacing = 1.sp
                            )
                            Text(
                                text = cardType,
                                color = Color.White,
                                fontSize = 14.sp,
                                fontWeight = FontWeight.Bold,
                                letterSpacing = 1.sp
                            )
                        }

                        // Balance
                        Column(
                            horizontalAlignment = Alignment.End
                        ) {
                            Text(
                                text = "BALANCE",
                                color = Color.White.copy(alpha = 0.7f),
                                fontSize = 10.sp,
                                fontWeight = FontWeight.Medium,
                                letterSpacing = 1.sp
                            )
                            Text(
                                text = "${String.format("%.2f", account.balance.toDouble())} KD",
                                color = Color.White,
                                fontSize = 18.sp,
                                fontWeight = FontWeight.Bold
                            )
                        }
                    }
                }
            }

            // Premium shine effect
            Box(
                modifier = Modifier
                    .fillMaxSize()
                    .background(
                        Brush.linearGradient(
                            colors = listOf(
                                Color.Transparent,
                                Color.White.copy(alpha = 0.12f),
                                Color.Transparent,
                                Color.White.copy(alpha = 0.08f),
                                Color.Transparent,
                                Color.White.copy(alpha = 0.15f),
                                Color.Transparent
                            ),
                            start = androidx.compose.ui.geometry.Offset(0f, 0f),
                            end = androidx.compose.ui.geometry.Offset(500f, 300f)
                        )
                    )
            )
        }
    }
}

private fun formatAccountNumber(accountNumber: String?): String {
    return if (!accountNumber.isNullOrBlank() && accountNumber.length >= 4) {
        val maskedPart = "•••• •••• •••• "
        val lastFour = accountNumber.takeLast(4)
        maskedPart + lastFour
    } else {
        "•••• •••• •••• ••••"
    }
}<|MERGE_RESOLUTION|>--- conflicted
+++ resolved
@@ -41,34 +41,22 @@
     val cardGradient = when (account.accountType?.lowercase()) {
         "debit" -> Brush.linearGradient(
             colors = listOf(
-<<<<<<< HEAD
                 Color(0xFF132138), // Slate 800
                 Color(0xFF263D64), // Slate 700
                 Color(0xFF0A121F), // Slate 600
                 Color(0xFF132138)  // Slate 500
-=======
-                Color(0xFF8EC5FF), // Slate 800
-                Color(0xFFB3D5FA), // Slate 700
-                Color(0xFF68AAF5), // Slate 600
-                Color(0xFF8EC5FF)  // Slate 500
->>>>>>> d0b130ec
+
             ),
             start = androidx.compose.ui.geometry.Offset(0f, 0f),
             end = androidx.compose.ui.geometry.Offset(350f, 250f)
         )
         "credit" -> Brush.linearGradient(
             colors = listOf(
-<<<<<<< HEAD
                 Color(0xFF16191A), // Red 800
                 Color(0xFF343A3B), // Red 800
                 Color(0xFF000000), // Red 600
                 Color(0xFF16191A)  // Red 500
-=======
-                Color(0xFF3EB0C5), // Red 800
-                Color(0xFF83DCEC), // Red 800
-                Color(0xFF2798AD), // Red 600
-                Color(0xFF3EB0C5)  // Red 500
->>>>>>> d0b130ec
+
             ),
             start = androidx.compose.ui.geometry.Offset(0f, 0f),
             end = androidx.compose.ui.geometry.Offset(350f, 250f)
