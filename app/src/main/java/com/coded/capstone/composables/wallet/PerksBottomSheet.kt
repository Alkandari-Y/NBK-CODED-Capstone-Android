--- conflicted
+++ resolved
@@ -51,11 +51,9 @@
 import androidx.compose.ui.unit.dp
 import androidx.compose.ui.unit.sp
 import com.coded.capstone.R
-<<<<<<< HEAD
 import com.coded.capstone.composables.perks.getPerkColor
 import com.coded.capstone.composables.perks.getPerkIcon
-=======
->>>>>>> d0b130ec
+
 import com.coded.capstone.data.responses.account.AccountResponse
 import com.coded.capstone.data.responses.perk.PerkDto
 
@@ -68,7 +66,6 @@
 fun PerksBottomSheet(
     account: AccountResponse,
     perks: List<PerkDto>,
-<<<<<<< HEAD
     onUpgradeAccount: () -> Unit = {},
     onExpandChange: (Boolean) -> Unit = {}
 ) {
@@ -164,62 +161,61 @@
 
         Spacer(modifier = Modifier.height(24.dp))
 
-=======
-    onUpgradeAccount: () -> Unit = {}
-) {
-    // AppBackground-style background
-    Box(
-        modifier = Modifier
-            .fillMaxSize()
-            .background(
-                Color(0xFFCBDAE0).copy(alpha = 0.40f)
-            )
-    )
+
+//     onUpgradeAccount: () -> Unit = {}
+// ) {
+//     // AppBackground-style background
+//     Box(
+//         modifier = Modifier
+//             .fillMaxSize()
+//             .background(
+//                 Color(0xFFCBDAE0).copy(alpha = 0.40f)
+//             )
+//     )
     
-    Column(
-        modifier = Modifier
-            .fillMaxSize()
-            .padding(horizontal = 20.dp, vertical = 8.dp),
-        verticalArrangement = Arrangement.Top
-    ) {
-        // Drag handle
-        Box(
-            modifier = Modifier
-                .width(40.dp)
-                .height(4.dp)
-                .background(
-                    Color.White.copy(alpha = 0.3f),
-                    shape = RoundedCornerShape(2.dp)
-                )
-                .align(Alignment.CenterHorizontally)
-        )
-
-        Spacer(modifier = Modifier.height(16.dp))
-
-        // Header
-        Column {
-            Text(
-                text = "Account Perks",
-                style = MaterialTheme.typography.headlineSmall.copy(
-                    fontWeight = FontWeight.Bold,
-                    fontSize = 20.sp,
-                    fontFamily = RobotoFont
-                ),
-                color = Color.White
-            )
-            Text(
-                text = "${perks.size} benefits available",
-                style = MaterialTheme.typography.bodyMedium.copy(
-                    fontSize = 14.sp,
-                    fontFamily = RobotoFont
-                ),
-                color = Color.White.copy(alpha = 0.7f)
-            )
-        }
-
-        Spacer(modifier = Modifier.height(24.dp))
-
->>>>>>> d0b130ec
+//     Column(
+//         modifier = Modifier
+//             .fillMaxSize()
+//             .padding(horizontal = 20.dp, vertical = 8.dp),
+//         verticalArrangement = Arrangement.Top
+//     ) {
+//         // Drag handle
+//         Box(
+//             modifier = Modifier
+//                 .width(40.dp)
+//                 .height(4.dp)
+//                 .background(
+//                     Color.White.copy(alpha = 0.3f),
+//                     shape = RoundedCornerShape(2.dp)
+//                 )
+//                 .align(Alignment.CenterHorizontally)
+//         )
+
+//         Spacer(modifier = Modifier.height(16.dp))
+
+//         // Header
+//         Column {
+//             Text(
+//                 text = "Account Perks",
+//                 style = MaterialTheme.typography.headlineSmall.copy(
+//                     fontWeight = FontWeight.Bold,
+//                     fontSize = 20.sp,
+//                     fontFamily = RobotoFont
+//                 ),
+//                 color = Color.White
+//             )
+//             Text(
+//                 text = "${perks.size} benefits available",
+//                 style = MaterialTheme.typography.bodyMedium.copy(
+//                     fontSize = 14.sp,
+//                     fontFamily = RobotoFont
+//                 ),
+//                 color = Color.White.copy(alpha = 0.7f)
+//             )
+//         }
+
+//         Spacer(modifier = Modifier.height(24.dp))
+
         // Perks Content
         if (perks.isNotEmpty()) {
             LazyColumn(
@@ -236,18 +232,14 @@
                             animationSpec = tween(400, delayMillis = index * 100)
                         )
                     ) {
-<<<<<<< HEAD
                         ModernPerkItem(perk = perk)
-=======
-                        DarkEnhancedPerkItem(perk = perk)
->>>>>>> d0b130ec
+
                     }
                 }
 
                 // Bottom padding for last item
                 item {
                     Spacer(modifier = Modifier.height(80.dp))
-<<<<<<< HEAD
                 }
             }
         } else {
@@ -410,66 +402,7 @@
                         )
                         .padding(horizontal = 8.dp, vertical = 4.dp)
                 )
-=======
-                }
-            }
-        } else {
-            // No perks state
-            Column(
-                modifier = Modifier
-                    .fillMaxWidth()
-                    .padding(vertical = 40.dp),
-                horizontalAlignment = Alignment.CenterHorizontally
-            ) {
-                Box(
-                    modifier = Modifier
-                        .size(80.dp)
-                        .background(
-                            Color.White.copy(alpha = 0.1f),
-                            shape = CircleShape
-                        ),
-                    contentAlignment = Alignment.Center
-                ) {
-                    Icon(
-                        imageVector = Icons.Default.Star,
-                        contentDescription = null,
-                        tint = Color.White.copy(alpha = 0.7f),
-                        modifier = Modifier.size(32.dp)
-                    )
-                }
-                Spacer(modifier = Modifier.height(16.dp))
-                Text(
-                    text = "No Perks Available Yet",
-                    color = Color.White,
-                    fontWeight = FontWeight.Bold,
-                    fontSize = 20.sp,
-                    fontFamily = RobotoFont
-                )
-                Spacer(modifier = Modifier.height(8.dp))
-                Text(
-                    text = "Upgrade your account to unlock exclusive benefits",
-                    color = Color.White.copy(alpha = 0.7f),
-                    fontSize = 14.sp,
-                    textAlign = TextAlign.Center,
-                    fontFamily = RobotoFont
-                )
-                Spacer(modifier = Modifier.height(24.dp))
-                Button(
-                    onClick = onUpgradeAccount,
-                    colors = ButtonDefaults.buttonColors(
-                        containerColor = Color(0xFF8EC5FF)
-                    ),
-                    shape = RoundedCornerShape(12.dp),
-                    contentPadding = PaddingValues(horizontal = 24.dp, vertical = 12.dp)
-                ) {
-                    Text(
-                        text = "Explore Upgrades",
-                        color = Color.White,
-                        fontWeight = FontWeight.Bold,
-                        fontFamily = RobotoFont
-                    )
-                }
->>>>>>> d0b130ec
+
             }
         }
     }
