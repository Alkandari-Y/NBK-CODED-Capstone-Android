package com.coded.capstone.screens.home

import androidx.compose.foundation.background
import androidx.compose.foundation.clickable
import androidx.compose.foundation.layout.*
import androidx.compose.foundation.lazy.LazyColumn
import androidx.compose.foundation.lazy.LazyRow
import androidx.compose.foundation.lazy.items
import androidx.compose.foundation.lazy.rememberLazyListState
import androidx.compose.foundation.shape.CircleShape
import androidx.compose.foundation.shape.RoundedCornerShape
import androidx.compose.material.icons.Icons
import androidx.compose.material.icons.filled.*
import androidx.compose.material3.*
import androidx.compose.runtime.*
import androidx.compose.ui.Alignment
import androidx.compose.ui.Modifier
import androidx.compose.ui.draw.blur
import androidx.compose.ui.graphics.Brush
import androidx.compose.ui.graphics.Color
import androidx.compose.ui.graphics.vector.ImageVector
import androidx.compose.ui.platform.LocalContext
import androidx.compose.ui.text.font.FontWeight
import androidx.compose.ui.unit.dp
import androidx.compose.ui.unit.sp
import androidx.navigation.NavController
import com.coded.capstone.composables.home.AccountCard
import com.coded.capstone.viewModels.AuthViewModel
import com.coded.capstone.viewModels.HomeScreenViewModel
import androidx.lifecycle.viewmodel.compose.viewModel
import androidx.lifecycle.ViewModelProvider
import com.coded.capstone.viewModels.AccountsUiState
import com.coded.capstone.data.responses.account.AccountResponse
import com.coded.capstone.data.enums.AccountType
import com.coded.capstone.respositories.UserRepository
import kotlinx.coroutines.launch
import java.math.BigDecimal
import java.time.LocalTime
import androidx.navigation.compose.rememberNavController
import com.coded.capstone.composables.home.DrawerContent
import com.coded.capstone.composables.home.EmptyAccountsCard
import com.coded.capstone.composables.home.ErrorStateCard
import com.coded.capstone.composables.home.RewardCard
import com.coded.capstone.navigation.NavRoutes
import kotlin.random.Random
import androidx.compose.runtime.collectAsState
import androidx.compose.runtime.getValue
import androidx.compose.ui.draw.clip
import androidx.compose.ui.geometry.Offset
import com.coded.capstone.ui.AppBackground
import com.coded.capstone.ui.theme.AppTypography
import androidx.compose.animation.AnimatedVisibility
import androidx.compose.animation.EnterTransition
import androidx.compose.animation.fadeIn
import androidx.compose.animation.fadeOut
import androidx.compose.animation.slideInHorizontally
import androidx.compose.animation.scaleIn
import androidx.compose.animation.core.tween
import androidx.compose.animation.core.animateFloatAsState
import androidx.compose.ui.graphics.graphicsLayer
import com.coded.capstone.SVG.BankFillIcon
import androidx.compose.foundation.layout.Spacer as Spacer
import android.util.Log

@OptIn(ExperimentalMaterial3Api::class)
@Composable
fun HomeScreen(
    navController: NavController,
    authViewModel: AuthViewModel,
    onNotificationClick: () -> Unit = {},
    onAccountClick: (String) -> Unit = {},
    onViewAllAccounts: () -> Unit = {},
) {
    val context = LocalContext.current
    val factory = remember {
        object : ViewModelProvider.Factory {
            override fun <T : androidx.lifecycle.ViewModel> create(modelClass: Class<T>): T {
                return HomeScreenViewModel(context) as T
            }
        }
    }
    val viewModel: HomeScreenViewModel = viewModel(factory = factory)
    val accountsUiState by viewModel.accountsUiState.collectAsState()
    val drawerState = rememberDrawerState(initialValue = DrawerValue.Closed)
    val scope = rememberCoroutineScope()
    val kyc by viewModel.kyc.collectAsState()
    val userName = kyc?.let { "${it.firstName} ${it.lastName}" }
    val userXp by viewModel.userXp.collectAsState()

    // Fetch accounts when HomeScreen loads
    LaunchedEffect(Unit) {
        Log.d("HomeScreen", "LaunchedEffect for fetchAccounts triggered")
        viewModel.fetchAccounts()
    }

    // Fetch user XP info when screen loads
    LaunchedEffect(Unit) {
        viewModel.getUserXpInfo()
    }

    // Separate accounts into reward cards and regular accounts
    val accounts = (accountsUiState as? AccountsUiState.Success)?.accounts
    val (rewardCards, regularAccounts) = remember(accounts) {
        accounts?.partition { account ->
            account.accountType == AccountType.CASHBACK.name
        } ?: (emptyList<AccountResponse>() to emptyList<AccountResponse>())
    }

    // State to control the expanded state of the accounts list
    var isAccountsExpanded by remember { mutableStateOf(false) }

    // Display only 3 accounts by default
    val displayedAccounts = if (isAccountsExpanded) {
        regularAccounts
    } else {
        regularAccounts.take(3)
    }

    // Animation states
    var greetingVisible by remember { mutableStateOf(false) }
    var rewardCardVisible by remember { mutableStateOf(false) }

    LaunchedEffect(Unit) {
        greetingVisible = true
        rewardCardVisible = true
    }

    // Get time-based greeting
    val greeting = remember {
        when (LocalTime.now().hour) {
            in 5..11 -> "Good morning"
            in 12..16 -> "Good afternoon"
            in 17..21 -> "Good evening"
            else -> "Good night"
        }
    }

    AppBackground {
        Box(
            modifier = Modifier
                .fillMaxSize()
                .background(Color(0xFFF6F8FB))
        ) {
            ModalNavigationDrawer(
                drawerState = drawerState,
                drawerContent = {
                    DrawerContent(
                        userName = userName ?: "...",
                        onProfileClick = {
                            scope.launch { drawerState.close() }
                            navController.navigate(NavRoutes.NAV_ROUTE_PROFILE)
                        },
                        onSettingsClick = {
                            scope.launch { drawerState.close() }
                            navController.navigate("settings")
                        },
                        onLogoutClick = {
                            scope.launch { drawerState.close() }
                            authViewModel.logout()
                            navController.navigate("login") {
                                popUpTo(0) { inclusive = true }
                            }
                        }
                    )
                }
            ) {
                Box(
                    modifier = Modifier.fillMaxSize()
                ) {
                    Column(
                        modifier = Modifier.fillMaxSize()
                    ) {
<<<<<<< HEAD
                        // Top bar with hamburger menu
                        Row(
                            modifier = Modifier
                                .fillMaxWidth()
                                .padding(16.dp),
                            verticalAlignment = Alignment.CenterVertically,
                            horizontalArrangement = Arrangement.SpaceBetween
                        ) {
                            Box(
                                modifier = Modifier
                                    .size(44.dp)
                                    .clip(CircleShape)
=======
                        Box(
                            modifier = Modifier
                                .size(44.dp)
                                .clip(CircleShape)
                        ) {
                            Box(
                                modifier = Modifier
                                    .matchParentSize()
                                    .background(Color(0xFF6A7477).copy(alpha = 0.85f))
                                    .blur(8.dp)
                            )
                            IconButton(
                                onClick = {
                                    scope.launch { drawerState.open() }
                                },
                                modifier = Modifier.matchParentSize()
                            ) {
                                Icon(
                                    Icons.Default.Menu,
                                    contentDescription = "Menu",
                                    tint = Color.White,
                                    modifier = Modifier.size(24.dp)
                                )
                            }
                        }

                        Box(
                            modifier = Modifier
                                .size(44.dp)
                                .clip(CircleShape)
                        ) {
                            Box(
                                modifier = Modifier
                                    .matchParentSize()
                                    .background(Color(0xFF6A7477).copy(alpha = 0.85f))
                                    .blur(8.dp)
                            )
                            IconButton(
                                onClick = onNotificationClick,
                                modifier = Modifier.matchParentSize()
                            ) {
                                Icon(
                                    imageVector = Icons.Default.Notifications,
                                    contentDescription = "Notifications",
                                    tint = Color.White,
                                    modifier = Modifier.size(24.dp)
                                )
                            }
                        }
                    }

                    LazyColumn(
                        modifier = Modifier.fillMaxSize(),
                        contentPadding = PaddingValues(0.dp),
                        verticalArrangement = Arrangement.spacedBy(16.dp)
                    ) {
                        item {
                            // Greeting Section
                            AnimatedVisibility(
                                visible = greetingVisible,
                                enter = slideInHorizontally(
                                    initialOffsetX = { -it },
                                    animationSpec = tween(600)
                                ) + fadeIn(animationSpec = tween(600)),
>>>>>>> d0b130ec
                            ) {
                                Box(
                                    modifier = Modifier
                                        .matchParentSize()
                                        .background(Color(0xFF6A7477).copy(alpha = 0.85f))
                                        .blur(8.dp)
                                )
                                IconButton(
                                    onClick = {
                                        scope.launch { drawerState.open() }
                                    },
                                    modifier = Modifier.matchParentSize()
                                ) {
                                    Icon(
                                        Icons.Default.Menu,
                                        contentDescription = "Menu",
                                        tint = Color.White,
                                        modifier = Modifier.size(24.dp)
                                    )
                                }
                            }

                            Box(
                                modifier = Modifier
                                    .size(44.dp)
                                    .clip(CircleShape)
                            ) {
<<<<<<< HEAD
                                Box(
                                    modifier = Modifier
                                        .matchParentSize()
                                        .background(Color(0xFF6A7477).copy(alpha = 0.85f))
                                        .blur(8.dp)
                                )
                                IconButton(
                                    onClick = onNotificationClick,
                                    modifier = Modifier.matchParentSize()
                                ) {
                                    Icon(
                                        imageVector = Icons.Default.Notifications,
                                        contentDescription = "Notifications",
                                        tint = Color.White,
                                        modifier = Modifier.size(24.dp)
=======
                                Row(
                                    verticalAlignment = Alignment.CenterVertically,
                                    horizontalArrangement = Arrangement.spacedBy(8.dp)
                                ) {
                                    BankFillIcon(
                                        modifier = Modifier.size(23.dp),
                                        color = Color.White
                                    )
                                    Text(
                                        text = "My Accounts",
                                        fontSize = 23.sp,
                                        style = AppTypography.headlineSmall,
                                        fontWeight = FontWeight.Bold,
                                        color = Color.White
                                    )
                                }
                                Box(
                                    modifier = Modifier
                                        .size(48.dp)
                                        .clip(CircleShape)
                                ) {
                                    Box(
                                        modifier = Modifier
                                            .matchParentSize()
                                            .background(Color(0xFF6A7477).copy(alpha = 0.85f))
                                            .blur(8.dp)
>>>>>>> d0b130ec
                                    )
                                    IconButton(
                                        onClick = { isAccountsExpanded = !isAccountsExpanded },
                                        modifier = Modifier.matchParentSize()
                                    ) {
                                        Icon(
                                            imageVector = if (isAccountsExpanded) Icons.Default.ArrowDropUp else Icons.Default.ArrowDropDown,
                                            contentDescription = if (isAccountsExpanded) "Collapse accounts" else "Expand accounts",
                                            tint = Color(0xFF8EC5FF),
                                            modifier = Modifier.size(32.dp)
                                        )
                                    }
                                }
                            }
                        }

                        LazyColumn(
                            modifier = Modifier.fillMaxSize(),
                            contentPadding = PaddingValues(0.dp),
                            verticalArrangement = Arrangement.spacedBy(16.dp)
                        ) {
                            item {
                                // Greeting Section
                                AnimatedVisibility(
                                    visible = greetingVisible,
                                    enter = slideInHorizontally(
                                        initialOffsetX = { -it },
                                        animationSpec = tween(600)
                                    ) + fadeIn(animationSpec = tween(600)),
                                ) {
                                    Row(
                                        modifier = Modifier.fillMaxWidth(),
                                        horizontalArrangement = Arrangement.SpaceBetween,
                                        verticalAlignment = Alignment.CenterVertically
                                    ) {
                                        Column(
                                            modifier = Modifier.padding(horizontal = 16.dp)
                                        ) {
                                            if (userName == null) {
                                                CircularProgressIndicator(
                                                    modifier = Modifier.size(28.dp),
                                                    color = Color(0xFF374151)
                                                )
                                            } else {
                                                Text(
                                                    text = "$greeting, $userName",
                                                    style = AppTypography.headlineMedium,
                                                    fontWeight = FontWeight.Bold, fontSize = 23.sp,
                                                    color = Color(0xFF23272E)
                                                )
                                            }
                                            Text(
                                                text = "Welcome back to KLUE",
                                                style = AppTypography.bodySmall, fontSize = 18.sp,
                                                color = Color(0xFF6B7280)
                                            )
                                        }
                                    }
                                }
                                Spacer(modifier = Modifier.height(45.dp))

                            }

                            // Reward Cards Section
                            if (rewardCards.isNotEmpty() && accountsUiState is AccountsUiState.Success) {
                                item {
                                    AnimatedVisibility(
                                        visible = rewardCardVisible,
                                        enter = slideInHorizontally(
                                            initialOffsetX = { it },
                                            animationSpec = tween(700)
                                        ) + fadeIn(animationSpec = tween(700)) + scaleIn(initialScale = 0.95f),
                                    ) {
                                        RewardCard(
                                            account = rewardCards.first(),
                                            userXp = userXp,
                                            onClick = {
                                                onAccountClick(rewardCards.first().id.toString())
                                            }
                                        )
                                    }
                                }
                            }

                            item {
                                Spacer(modifier = Modifier.height(50.dp))

                                // My Accounts Section Container (full width, dark gray, only top corners rounded)
                                Box(
                                    modifier = Modifier
                                        .fillMaxWidth()
                                        .weight(1f)
                                        .background(
                                            color = Color(0xFF23272E),
                                            shape = RoundedCornerShape(topStart = 32.dp, topEnd = 32.dp)
                                        )
                                ) {
                                    Column(
                                        modifier = Modifier
                                            .fillMaxWidth()
<<<<<<< HEAD
                                            .padding(top = 24.dp, bottom = 0.dp)
=======
                                            .padding(horizontal = 10.dp, vertical = 14.dp)
>>>>>>> d0b130ec
                                    ) {
                                        // My Accounts Section Header
                                        Row(
                                            modifier = Modifier
                                                .fillMaxWidth()
                                                .padding(horizontal = 16.dp),
                                            horizontalArrangement = Arrangement.SpaceBetween,
                                            verticalAlignment = Alignment.CenterVertically
                                        ) {
                                            Row(
                                                verticalAlignment = Alignment.CenterVertically,
                                                horizontalArrangement = Arrangement.spacedBy(8.dp)
                                            ) {
                                                BankFillIcon(
                                                    modifier = Modifier.size(23.dp),
                                                    color = Color.White
                                                )
                                                Text(
                                                    text = "My Accounts",
                                                    fontSize = 23.sp,
                                                    style = AppTypography.headlineSmall,
                                                    fontWeight = FontWeight.Bold,
                                                    color = Color.White
                                                )
                                            }
                                            Box(
                                                modifier = Modifier
                                                    .size(48.dp)
                                                    .clip(CircleShape)
                                            ) {
                                                Box(
                                                    modifier = Modifier
                                                        .matchParentSize()
                                                        .background(Color(0xFF6A7477).copy(alpha = 0.85f))
                                                        .blur(8.dp)
                                                )
                                                IconButton(
                                                    onClick = { isAccountsExpanded = !isAccountsExpanded },
                                                    modifier = Modifier.matchParentSize()
                                                ) {
                                                    Icon(
                                                        imageVector = if (isAccountsExpanded) Icons.Default.ArrowDropUp else Icons.Default.ArrowDropDown,
                                                        contentDescription = if (isAccountsExpanded) "Collapse accounts" else "Expand accounts",
                                                        tint = Color(0xFF8EC5FF),
                                                        modifier = Modifier.size(32.dp)
                                                    )
                                                }
                                            }
                                        }

<<<<<<< HEAD
                                        // The account list and its items will be rendered here, all inside this dark gray Box
                                        Box(
                                            modifier = Modifier
                                                .fillMaxWidth().fillParentMaxHeight()
                                                .background(Color(0xFF23272E))
                                        ) {
                                            Column {
                                                Log.d("HomeScreen", "displayedAccounts size: ${displayedAccounts.size} - $displayedAccounts")
                                                displayedAccounts.forEachIndexed { index, account ->
                                                    AnimatedVisibility(
                                                        visible = true, // your animation logic here
                                                    ) {
                                                        Box(
                                                            modifier = Modifier
                                                                .fillMaxWidth()
                                                                .clip(RoundedCornerShape(16.dp))
                                                                .background(Color(0xFF23272E))
                                                                .padding(horizontal = 0.dp, vertical = 0.dp)
                                                        ) {
                                                            Row(
                                                                modifier = Modifier
                                                                    .fillMaxWidth()
                                                                    .height(72.dp)
                                                                    .clickable {
                                                                        onAccountClick(account.id.toString())
                                                                        navController.navigate(NavRoutes.accountDetailRoute(account.id.toString()))
                                                                    }
                                                                    .padding(start = 32.dp, end = 24.dp, top = 12.dp, bottom = 12.dp),
                                                                horizontalArrangement = Arrangement.SpaceBetween,
                                                                verticalAlignment = Alignment.CenterVertically
                                                            ) {
                                                                Column {
                                                                    Text(
                                                                        text = account.accountType?.replaceFirstChar { it.uppercase() } ?: "Account",
                                                                        style = AppTypography.titleMedium,
                                                                        color = Color.White,
                                                                        fontSize = 18.sp
                                                                    )
                                                                    Text(
                                                                        text = "•••• ${account.accountNumber?.takeLast(4)}",
                                                                        style = AppTypography.bodySmall,
                                                                        color = Color.White
                                                                    )
                                                                }
                                                                Text(
                                                                    text = "${String.format("%.3f", account.balance ?: 0.0)} KWD",
                                                                    style = AppTypography.titleMedium,
                                                                    color = Color.White,
                                                                    fontWeight = FontWeight.Bold,
                                                                    fontSize = 18.sp
                                                                )
                                                            }
                                                        }
                                                    }
//                                                    if (index < displayedAccounts.size - 1) {
//                                                        Spacer(modifier = Modifier.height(6.dp))
//                                                    }
=======
                                                AnimatedVisibility(
                                                    visible = visible,
                                                    enter = if (isInitiallyVisible) EnterTransition.None else fadeIn(animationSpec = tween(durationMillis = 400, delayMillis = (index - 3).coerceAtLeast(0) * 80)),
                                                    exit = fadeOut(animationSpec = tween(200))
                                                ) {
                                                    Box(
                                                        modifier = Modifier
                                                            .fillMaxWidth()
                                                            .clip(RoundedCornerShape(16.dp))
                                                            .padding(horizontal = 0.dp, vertical = 2.dp)
//                                                             .padding(start = 40.dp, end = 32.dp, top = 16.dp, bottom = 16.dp)
//                                                             .clickable {
//                                                                 onAccountClick(account.id.toString())
//                                                             },
//                                                         horizontalArrangement = Arrangement.SpaceBetween,
//                                                         verticalAlignment = Alignment.CenterVertically
                                                    ) {
                                                        Box(
                                                            modifier = Modifier
                                                                .matchParentSize()
                                                                .clip(RoundedCornerShape(16.dp))
                                                                .background(  Color(0xFFCBDAE0).copy(alpha = 0.40f))
                                                                .blur(6.dp)
                                                        )
                                                        Row(
                                                            modifier = Modifier
                                                                .fillMaxWidth()
                                                                .height(72.dp)
                                                                .clickable {
                                                                    onAccountClick(account.id.toString())
                                                                    navController.navigate(NavRoutes.accountDetailRoute(account.id.toString()))
                                                                }
                                                                .padding(start = 32.dp, end = 24.dp, top = 12.dp, bottom = 12.dp),
                                                            horizontalArrangement = Arrangement.SpaceBetween,
                                                            verticalAlignment = Alignment.CenterVertically
                                                        ) {
                                                            Column {
                                                                Text(
                                                                    text = account.accountType?.replaceFirstChar { it.uppercase() }
                                                                        ?: "Account",
                                                                    style = AppTypography.titleMedium,
                                                                    color = Color.White,
                                                                    fontSize = 18.sp
                                                                )
                                                                Text(
                                                                    text = "•••• ${account.accountNumber?.takeLast(4)}",
                                                                    style = AppTypography.bodySmall,
                                                                    color = Color(0xFF8EC5FF)
                                                                )
                                                            }
                                                            Text(
                                                                text = "${String.format("%.3f", account.balance ?: 0.0)} KWD",
                                                                style = AppTypography.titleMedium,
                                                                color = Color.White,
                                                                fontWeight = FontWeight.Bold,
                                                                fontSize = 18.sp
                                                            )
                                                        }
                                                    }
                                                }
                                                if (index < displayedAccounts.size - 1) {
                                                    Spacer(modifier = Modifier.height(6.dp))
>>>>>>> d0b130ec
                                                }
                                            }
                                        }
                                    }
                                }
                            }

                            // Handle different UI states for regular accounts
                            when (accountsUiState) {
                                is AccountsUiState.Loading -> {
                                    item {
                                        Box(
                                            modifier = Modifier.fillMaxWidth(),
                                            contentAlignment = Alignment.Center
                                        ) {
                                            CircularProgressIndicator(
                                                color = Color(0xFF8EC5FF)
                                            )
                                        }
                                    }
                                }
                                is AccountsUiState.Error -> {
                                    item {
                                        val message = (accountsUiState as AccountsUiState.Error).message
                                        Box(Modifier.padding(horizontal = 16.dp)) {
                                            ErrorStateCard(
                                                message = message,
                                                onRetry = { viewModel.fetchAccounts() }
                                            )
                                        }
                                    }
                                }
                                is AccountsUiState.Success -> {
                                    // If no regular accounts exist, show empty state
                                    if (regularAccounts.isEmpty() && rewardCards.isEmpty()) {
                                        item {
                                            Box(Modifier.padding(horizontal = 16.dp)) {
                                                EmptyAccountsCard()
                                            }
                                        }
                                    }
                                }
                            }
                        }
<<<<<<< HEAD
=======

                        item {
                            Spacer(modifier = Modifier.height(10.dp))
                        }
>>>>>>> d0b130ec
                    }
                }
            }
        }
    }

}<|MERGE_RESOLUTION|>--- conflicted
+++ resolved
@@ -170,7 +170,7 @@
                     Column(
                         modifier = Modifier.fillMaxSize()
                     ) {
-<<<<<<< HEAD
+
                         // Top bar with hamburger menu
                         Row(
                             modifier = Modifier
@@ -183,72 +183,72 @@
                                 modifier = Modifier
                                     .size(44.dp)
                                     .clip(CircleShape)
-=======
-                        Box(
-                            modifier = Modifier
-                                .size(44.dp)
-                                .clip(CircleShape)
-                        ) {
-                            Box(
-                                modifier = Modifier
-                                    .matchParentSize()
-                                    .background(Color(0xFF6A7477).copy(alpha = 0.85f))
-                                    .blur(8.dp)
-                            )
-                            IconButton(
-                                onClick = {
-                                    scope.launch { drawerState.open() }
-                                },
-                                modifier = Modifier.matchParentSize()
-                            ) {
-                                Icon(
-                                    Icons.Default.Menu,
-                                    contentDescription = "Menu",
-                                    tint = Color.White,
-                                    modifier = Modifier.size(24.dp)
-                                )
-                            }
-                        }
-
-                        Box(
-                            modifier = Modifier
-                                .size(44.dp)
-                                .clip(CircleShape)
-                        ) {
-                            Box(
-                                modifier = Modifier
-                                    .matchParentSize()
-                                    .background(Color(0xFF6A7477).copy(alpha = 0.85f))
-                                    .blur(8.dp)
-                            )
-                            IconButton(
-                                onClick = onNotificationClick,
-                                modifier = Modifier.matchParentSize()
-                            ) {
-                                Icon(
-                                    imageVector = Icons.Default.Notifications,
-                                    contentDescription = "Notifications",
-                                    tint = Color.White,
-                                    modifier = Modifier.size(24.dp)
-                                )
-                            }
-                        }
-                    }
-
-                    LazyColumn(
-                        modifier = Modifier.fillMaxSize(),
-                        contentPadding = PaddingValues(0.dp),
-                        verticalArrangement = Arrangement.spacedBy(16.dp)
-                    ) {
-                        item {
-                            // Greeting Section
-                            AnimatedVisibility(
-                                visible = greetingVisible,
-                                enter = slideInHorizontally(
-                                    initialOffsetX = { -it },
-                                    animationSpec = tween(600)
-                                ) + fadeIn(animationSpec = tween(600)),
->>>>>>> d0b130ec
+
+//                         Box(
+//                             modifier = Modifier
+//                                 .size(44.dp)
+//                                 .clip(CircleShape)
+//                         ) {
+//                             Box(
+//                                 modifier = Modifier
+//                                     .matchParentSize()
+//                                     .background(Color(0xFF6A7477).copy(alpha = 0.85f))
+//                                     .blur(8.dp)
+//                             )
+//                             IconButton(
+//                                 onClick = {
+//                                     scope.launch { drawerState.open() }
+//                                 },
+//                                 modifier = Modifier.matchParentSize()
+//                             ) {
+//                                 Icon(
+//                                     Icons.Default.Menu,
+//                                     contentDescription = "Menu",
+//                                     tint = Color.White,
+//                                     modifier = Modifier.size(24.dp)
+//                                 )
+//                             }
+//                         }
+
+//                         Box(
+//                             modifier = Modifier
+//                                 .size(44.dp)
+//                                 .clip(CircleShape)
+//                         ) {
+//                             Box(
+//                                 modifier = Modifier
+//                                     .matchParentSize()
+//                                     .background(Color(0xFF6A7477).copy(alpha = 0.85f))
+//                                     .blur(8.dp)
+//                             )
+//                             IconButton(
+//                                 onClick = onNotificationClick,
+//                                 modifier = Modifier.matchParentSize()
+//                             ) {
+//                                 Icon(
+//                                     imageVector = Icons.Default.Notifications,
+//                                     contentDescription = "Notifications",
+//                                     tint = Color.White,
+//                                     modifier = Modifier.size(24.dp)
+//                                 )
+//                             }
+//                         }
+//                     }
+
+//                     LazyColumn(
+//                         modifier = Modifier.fillMaxSize(),
+//                         contentPadding = PaddingValues(0.dp),
+//                         verticalArrangement = Arrangement.spacedBy(16.dp)
+//                     ) {
+//                         item {
+//                             // Greeting Section
+//                             AnimatedVisibility(
+//                                 visible = greetingVisible,
+//                                 enter = slideInHorizontally(
+//                                     initialOffsetX = { -it },
+//                                     animationSpec = tween(600)
+//                                 ) + fadeIn(animationSpec = tween(600)),
+
                             ) {
                                 Box(
                                     modifier = Modifier
@@ -276,7 +276,6 @@
                                     .size(44.dp)
                                     .clip(CircleShape)
                             ) {
-<<<<<<< HEAD
                                 Box(
                                     modifier = Modifier
                                         .matchParentSize()
@@ -292,34 +291,7 @@
                                         contentDescription = "Notifications",
                                         tint = Color.White,
                                         modifier = Modifier.size(24.dp)
-=======
-                                Row(
-                                    verticalAlignment = Alignment.CenterVertically,
-                                    horizontalArrangement = Arrangement.spacedBy(8.dp)
-                                ) {
-                                    BankFillIcon(
-                                        modifier = Modifier.size(23.dp),
-                                        color = Color.White
-                                    )
-                                    Text(
-                                        text = "My Accounts",
-                                        fontSize = 23.sp,
-                                        style = AppTypography.headlineSmall,
-                                        fontWeight = FontWeight.Bold,
-                                        color = Color.White
-                                    )
-                                }
-                                Box(
-                                    modifier = Modifier
-                                        .size(48.dp)
-                                        .clip(CircleShape)
-                                ) {
-                                    Box(
-                                        modifier = Modifier
-                                            .matchParentSize()
-                                            .background(Color(0xFF6A7477).copy(alpha = 0.85f))
-                                            .blur(8.dp)
->>>>>>> d0b130ec
+
                                     )
                                     IconButton(
                                         onClick = { isAccountsExpanded = !isAccountsExpanded },
@@ -420,11 +392,8 @@
                                     Column(
                                         modifier = Modifier
                                             .fillMaxWidth()
-<<<<<<< HEAD
                                             .padding(top = 24.dp, bottom = 0.dp)
-=======
-                                            .padding(horizontal = 10.dp, vertical = 14.dp)
->>>>>>> d0b130ec
+
                                     ) {
                                         // My Accounts Section Header
                                         Row(
@@ -475,7 +444,7 @@
                                             }
                                         }
 
-<<<<<<< HEAD
+
                                         // The account list and its items will be rendered here, all inside this dark gray Box
                                         Box(
                                             modifier = Modifier
@@ -533,70 +502,7 @@
 //                                                    if (index < displayedAccounts.size - 1) {
 //                                                        Spacer(modifier = Modifier.height(6.dp))
 //                                                    }
-=======
-                                                AnimatedVisibility(
-                                                    visible = visible,
-                                                    enter = if (isInitiallyVisible) EnterTransition.None else fadeIn(animationSpec = tween(durationMillis = 400, delayMillis = (index - 3).coerceAtLeast(0) * 80)),
-                                                    exit = fadeOut(animationSpec = tween(200))
-                                                ) {
-                                                    Box(
-                                                        modifier = Modifier
-                                                            .fillMaxWidth()
-                                                            .clip(RoundedCornerShape(16.dp))
-                                                            .padding(horizontal = 0.dp, vertical = 2.dp)
-//                                                             .padding(start = 40.dp, end = 32.dp, top = 16.dp, bottom = 16.dp)
-//                                                             .clickable {
-//                                                                 onAccountClick(account.id.toString())
-//                                                             },
-//                                                         horizontalArrangement = Arrangement.SpaceBetween,
-//                                                         verticalAlignment = Alignment.CenterVertically
-                                                    ) {
-                                                        Box(
-                                                            modifier = Modifier
-                                                                .matchParentSize()
-                                                                .clip(RoundedCornerShape(16.dp))
-                                                                .background(  Color(0xFFCBDAE0).copy(alpha = 0.40f))
-                                                                .blur(6.dp)
-                                                        )
-                                                        Row(
-                                                            modifier = Modifier
-                                                                .fillMaxWidth()
-                                                                .height(72.dp)
-                                                                .clickable {
-                                                                    onAccountClick(account.id.toString())
-                                                                    navController.navigate(NavRoutes.accountDetailRoute(account.id.toString()))
-                                                                }
-                                                                .padding(start = 32.dp, end = 24.dp, top = 12.dp, bottom = 12.dp),
-                                                            horizontalArrangement = Arrangement.SpaceBetween,
-                                                            verticalAlignment = Alignment.CenterVertically
-                                                        ) {
-                                                            Column {
-                                                                Text(
-                                                                    text = account.accountType?.replaceFirstChar { it.uppercase() }
-                                                                        ?: "Account",
-                                                                    style = AppTypography.titleMedium,
-                                                                    color = Color.White,
-                                                                    fontSize = 18.sp
-                                                                )
-                                                                Text(
-                                                                    text = "•••• ${account.accountNumber?.takeLast(4)}",
-                                                                    style = AppTypography.bodySmall,
-                                                                    color = Color(0xFF8EC5FF)
-                                                                )
-                                                            }
-                                                            Text(
-                                                                text = "${String.format("%.3f", account.balance ?: 0.0)} KWD",
-                                                                style = AppTypography.titleMedium,
-                                                                color = Color.White,
-                                                                fontWeight = FontWeight.Bold,
-                                                                fontSize = 18.sp
-                                                            )
-                                                        }
-                                                    }
-                                                }
-                                                if (index < displayedAccounts.size - 1) {
-                                                    Spacer(modifier = Modifier.height(6.dp))
->>>>>>> d0b130ec
+
                                                 }
                                             }
                                         }
@@ -641,13 +547,7 @@
                                 }
                             }
                         }
-<<<<<<< HEAD
-=======
-
-                        item {
-                            Spacer(modifier = Modifier.height(10.dp))
-                        }
->>>>>>> d0b130ec
+
                     }
                 }
             }
