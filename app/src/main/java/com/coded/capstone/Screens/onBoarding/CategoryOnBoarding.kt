package com.coded.capstone.screens.onboarding

import androidx.compose.animation.core.*
import androidx.compose.foundation.BorderStroke
import androidx.compose.foundation.background
import androidx.compose.foundation.layout.*
import androidx.compose.foundation.lazy.grid.*
import androidx.compose.foundation.shape.CircleShape
import androidx.compose.foundation.shape.RoundedCornerShape
import androidx.compose.material.icons.Icons
import androidx.compose.material.icons.filled.*
import androidx.compose.material3.*
import androidx.compose.runtime.*
import androidx.compose.ui.Alignment
import androidx.compose.ui.Modifier
import androidx.compose.ui.draw.scale
import androidx.compose.ui.graphics.Brush
import androidx.compose.ui.graphics.Color
import androidx.compose.ui.graphics.vector.ImageVector
import androidx.compose.ui.text.font.FontWeight
import androidx.compose.ui.text.style.TextAlign
import androidx.compose.ui.unit.dp
import androidx.compose.ui.unit.sp
import androidx.lifecycle.viewmodel.compose.viewModel
import androidx.navigation.NavController
import com.coded.capstone.composables.onBoarding.CategoryCard
import com.coded.capstone.navigation.NavRoutes
import com.coded.capstone.respositories.CategoryRepository
import com.coded.capstone.viewModels.HomeScreenViewModel
import com.coded.capstone.data.responses.category.CategoryDto
import com.coded.capstone.data.requests.recommendation.SetFavCategoryRequest
import com.coded.capstone.viewModels.FavCategoryUiState
import com.coded.capstone.ui.AppBackground

data class SpendingCategory(
    val id: String,
    val name: String,
    val icon: ImageVector,
    val description: String,
    val topReward: String,
    val bestCard: String,
    val color: Color
)

@Composable
fun CategoryOnBoarding(navController: NavController, viewModel: HomeScreenViewModel) {
    var selectedCategories by remember { mutableStateOf(listOf<String>()) }
    val categories by viewModel.categories.collectAsState()
    val favCategoryUiState by viewModel.favCategoryUiState.collectAsState()
    
    LaunchedEffect(Unit) {
        viewModel.fetchCategories()
    }

    // Handle navigation on success
    LaunchedEffect(favCategoryUiState) {
        when (favCategoryUiState) {
            is FavCategoryUiState.Success -> {
                navController.navigate(NavRoutes.NAV_ROUTE_VENDORS_ONBOARDING)
            }
            else -> {}
        }
    }

    fun toggleCategory(categoryId: String) {
        selectedCategories = if (selectedCategories.contains(categoryId)) {
            selectedCategories.filter { it != categoryId }
        } else if (selectedCategories.size < 3) {
            selectedCategories + categoryId
        } else {
            selectedCategories
        }
    }

    fun submitFavoriteCategories() {
        if (selectedCategories.isEmpty()) return
        viewModel.submitFavoriteCategories(selectedCategories)
    }

    AppBackground {
        Box(
            modifier = Modifier.fillMaxSize()
        ) {
            Column(
                modifier = Modifier
                    .fillMaxSize(),
                horizontalAlignment = Alignment.CenterHorizontally
            ) {
                Spacer(modifier = Modifier.height(20.dp))

                Text(
                    text = "Personalize Your Banking",
                    fontSize = 26.sp,
                    fontWeight = FontWeight.Bold,
<<<<<<< HEAD
                    color = Color(0xFF374151),
=======
                    color = Color.White,
>>>>>>> d0b130ec
                    textAlign = TextAlign.Center
                )

                Text(
                    text = "Never Be KLUEless Again",
                    fontSize = 16.sp,
<<<<<<< HEAD
                    color = Color(0xFF6B7280),
=======
                    color = Color.White.copy(alpha = 0.8f),
>>>>>>> d0b130ec
                    fontWeight = FontWeight.Medium,
                    modifier = Modifier.padding(top = 8.dp),
                    textAlign = TextAlign.Center
                )

                Spacer(modifier = Modifier.height(20.dp))

                // Main Content Container - Takes almost full screen
                Card(
                    modifier = Modifier
                        .fillMaxWidth()
                        .weight(1f),
                    shape = RoundedCornerShape(
                        topStart = 50.dp,
                        topEnd = 0.dp,
                        bottomStart = 0.dp,
                        bottomEnd = 0.dp
                    ),
                    elevation = CardDefaults.cardElevation(defaultElevation = 12.dp),
                    colors = CardDefaults.cardColors(containerColor = Color.Transparent)
                ) {
                    Box(
                        modifier = Modifier
                            .fillMaxSize()
<<<<<<< HEAD
                            .background(Color.White)
=======
                            .background(Color(0xFFCBDAE0).copy(alpha = 0.40f))
>>>>>>> d0b130ec
                    ) {
                        Column(
                            modifier = Modifier
                                .fillMaxSize()
                                .padding(16.dp)
                        ) {
                            // Header
                            Column(
                                horizontalAlignment = Alignment.CenterHorizontally,
                                modifier = Modifier.padding(bottom = 16.dp)
                            ) {
                                Icon(
                                    imageVector = Icons.Default.Star,
                                    contentDescription = null,
<<<<<<< HEAD
                                    tint = Color(0xFF6B7280),
=======
                                    tint = Color.White,
>>>>>>> d0b130ec
                                    modifier = Modifier
                                        .size(32.dp)
                                        .padding(bottom = 8.dp)
                                )

                                Text(
                                    text = "Select your favorite categories",
                                    fontSize = 20.sp,
                                    fontWeight = FontWeight.Bold,
<<<<<<< HEAD
                                    color = Color(0xFF374151),
=======
                                    color = Color.White,
>>>>>>> d0b130ec
                                    textAlign = TextAlign.Center
                                )

                                Text(
                                    text = "Select at least one - up to 3 categories",
                                    fontSize = 12.sp,
<<<<<<< HEAD
                                    color = Color(0xFF6B7280),
=======
                                    color = Color.White.copy(alpha = 0.8f),
>>>>>>> d0b130ec
                                    textAlign = TextAlign.Center,
                                    modifier = Modifier.padding(top = 6.dp, bottom = 4.dp)
                                )

                                Text(
                                    text = "${selectedCategories.size}/3 selected",
                                    fontSize = 10.sp,
<<<<<<< HEAD
                                    color = Color(0xFF374151),
=======
                                    color = Color.White,
>>>>>>> d0b130ec
                                    fontWeight = FontWeight.Medium,
                                    modifier = Modifier.padding(top = 4.dp)
                                )
                            }

                            // Categories Grid
                            LazyVerticalGrid(
                                columns = GridCells.Fixed(2),
                                horizontalArrangement = Arrangement.spacedBy(8.dp),
                                verticalArrangement = Arrangement.spacedBy(8.dp),
                                modifier = Modifier.weight(1f)
                            ) {
                                items(
                                    items = categories,
                                    key = { category -> category.id }
                                ) { category ->
                                    CategoryCard(
                                        category = category,
                                        isSelected = selectedCategories.contains(category.id.toString()),
                                        isDisabled = !selectedCategories.contains(category.id.toString()) && selectedCategories.size >= 3,
                                        onClick = { toggleCategory(category.id.toString()) }
                                    )
                                }
                            }

                            Spacer(modifier = Modifier.height(12.dp))

                            // Progress indicator
                            Row(
                                horizontalArrangement = Arrangement.Center,
                                modifier = Modifier
                                    .fillMaxWidth()
                                    .padding(bottom = 8.dp)
                            ) {
                                repeat(3) { index ->
                                    Box(
                                        modifier = Modifier
                                            .size(5.dp)
                                            .background(
                                                if (index == 0) Color.White else Color.White.copy(alpha = 0.3f),
                                                CircleShape
                                            )
                                    )
                                    if (index < 2) {
                                        Spacer(modifier = Modifier.width(5.dp))
                                    }
                                }
                            }

                            // Error message display
                            if (favCategoryUiState is FavCategoryUiState.Error) {
                                Text(
                                    text = (favCategoryUiState as FavCategoryUiState.Error).message,
                                    color = Color.Red,
                                    fontSize = 10.sp,
                                    modifier = Modifier.padding(bottom = 8.dp)
                                )
                            }

                            // Next Button
                            Row(
                                modifier = Modifier.fillMaxWidth(),
                                horizontalArrangement = Arrangement.End
                            ) {
                                Button(
                                    onClick = { submitFavoriteCategories() },
                                    enabled = selectedCategories.isNotEmpty() && favCategoryUiState !is FavCategoryUiState.Loading,
                                    modifier = Modifier
                                        .height(40.dp)
                                        .widthIn(min = 80.dp),
                                    shape = RoundedCornerShape(10.dp),
                                    colors = ButtonDefaults.buttonColors(
                                        containerColor = Color(0xFF8EC5FF),
                                        disabledContainerColor = Color.White.copy(alpha = 0.2f)
                                    )
                                ) {
                                    Row(
                                        verticalAlignment = Alignment.CenterVertically,
                                        horizontalArrangement = Arrangement.spacedBy(4.dp)
                                    ) {
                                        if (favCategoryUiState is FavCategoryUiState.Loading) {
                                            CircularProgressIndicator(
                                                modifier = Modifier.size(16.dp),
                                                color = Color.White,
                                                strokeWidth = 2.dp
                                            )
                                        } else {
                                            Text(
                                                text = "NEXT",
                                                color = Color.White,
                                                fontWeight = FontWeight.SemiBold,
                                                fontSize = 12.sp
                                            )
                                            Icon(
                                                imageVector = Icons.Default.ArrowForward,
                                                contentDescription = null,
                                                tint = Color.White,
                                                modifier = Modifier.size(16.dp)
                                            )
                                        }
                                    }
                                }
                            }
                        }
                    }
                }
            }
        }
    }
}<|MERGE_RESOLUTION|>--- conflicted
+++ resolved
@@ -92,22 +92,16 @@
                     text = "Personalize Your Banking",
                     fontSize = 26.sp,
                     fontWeight = FontWeight.Bold,
-<<<<<<< HEAD
                     color = Color(0xFF374151),
-=======
-                    color = Color.White,
->>>>>>> d0b130ec
+
                     textAlign = TextAlign.Center
                 )
 
                 Text(
                     text = "Never Be KLUEless Again",
                     fontSize = 16.sp,
-<<<<<<< HEAD
                     color = Color(0xFF6B7280),
-=======
-                    color = Color.White.copy(alpha = 0.8f),
->>>>>>> d0b130ec
+
                     fontWeight = FontWeight.Medium,
                     modifier = Modifier.padding(top = 8.dp),
                     textAlign = TextAlign.Center
@@ -132,11 +126,8 @@
                     Box(
                         modifier = Modifier
                             .fillMaxSize()
-<<<<<<< HEAD
                             .background(Color.White)
-=======
-                            .background(Color(0xFFCBDAE0).copy(alpha = 0.40f))
->>>>>>> d0b130ec
+
                     ) {
                         Column(
                             modifier = Modifier
@@ -151,11 +142,8 @@
                                 Icon(
                                     imageVector = Icons.Default.Star,
                                     contentDescription = null,
-<<<<<<< HEAD
                                     tint = Color(0xFF6B7280),
-=======
-                                    tint = Color.White,
->>>>>>> d0b130ec
+
                                     modifier = Modifier
                                         .size(32.dp)
                                         .padding(bottom = 8.dp)
@@ -165,22 +153,17 @@
                                     text = "Select your favorite categories",
                                     fontSize = 20.sp,
                                     fontWeight = FontWeight.Bold,
-<<<<<<< HEAD
+
                                     color = Color(0xFF374151),
-=======
-                                    color = Color.White,
->>>>>>> d0b130ec
+
                                     textAlign = TextAlign.Center
                                 )
 
                                 Text(
                                     text = "Select at least one - up to 3 categories",
                                     fontSize = 12.sp,
-<<<<<<< HEAD
                                     color = Color(0xFF6B7280),
-=======
-                                    color = Color.White.copy(alpha = 0.8f),
->>>>>>> d0b130ec
+
                                     textAlign = TextAlign.Center,
                                     modifier = Modifier.padding(top = 6.dp, bottom = 4.dp)
                                 )
@@ -188,11 +171,8 @@
                                 Text(
                                     text = "${selectedCategories.size}/3 selected",
                                     fontSize = 10.sp,
-<<<<<<< HEAD
                                     color = Color(0xFF374151),
-=======
-                                    color = Color.White,
->>>>>>> d0b130ec
+
                                     fontWeight = FontWeight.Medium,
                                     modifier = Modifier.padding(top = 4.dp)
                                 )
