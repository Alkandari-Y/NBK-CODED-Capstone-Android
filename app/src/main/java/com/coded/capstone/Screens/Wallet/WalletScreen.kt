package com.coded.capstone.Screens.Wallet

import androidx.activity.compose.BackHandler
import androidx.compose.animation.*
import androidx.compose.animation.core.tween
import androidx.compose.animation.core.animateFloatAsState
import androidx.compose.animation.core.animateDpAsState
import androidx.compose.animation.core.EaseInOutCubic
import androidx.compose.foundation.background
import androidx.compose.foundation.clickable
import androidx.compose.foundation.gestures.detectDragGestures
import androidx.compose.foundation.layout.*
import androidx.compose.foundation.pager.rememberPagerState
import androidx.compose.foundation.shape.CircleShape
import androidx.compose.foundation.shape.RoundedCornerShape
import androidx.compose.material.icons.Icons
import androidx.compose.material.icons.filled.*
import androidx.compose.material3.*
import androidx.compose.runtime.*
import androidx.compose.ui.Alignment
import androidx.compose.ui.Modifier
import androidx.compose.ui.draw.blur
import androidx.compose.ui.draw.clip
import androidx.compose.ui.input.pointer.pointerInput
import androidx.compose.ui.graphics.Brush
import androidx.compose.ui.graphics.Color
import androidx.compose.ui.graphics.graphicsLayer
import androidx.compose.ui.hapticfeedback.HapticFeedbackType
import androidx.compose.ui.platform.LocalContext
import androidx.compose.ui.platform.LocalHapticFeedback
import androidx.compose.ui.text.font.FontWeight
import androidx.compose.ui.text.font.FontFamily
import androidx.compose.ui.unit.dp
import androidx.compose.ui.unit.sp
import androidx.compose.ui.zIndex
import androidx.lifecycle.ViewModelProvider
import androidx.lifecycle.viewmodel.compose.viewModel
import com.coded.capstone.R
import kotlinx.coroutines.delay
import com.coded.capstone.data.responses.account.AccountResponse
import com.coded.capstone.composables.wallet.ApplePayCardStack
import com.coded.capstone.composables.wallet.EmptyAccountsCard
import com.coded.capstone.composables.wallet.ErrorCard
import com.coded.capstone.composables.wallet.PerksBottomSheet
import com.coded.capstone.composables.wallet.SingleSelectedCard
import com.coded.capstone.composables.wallet.TopUpDialog
import com.coded.capstone.viewModels.HomeScreenViewModel
import com.coded.capstone.viewModels.TransactionViewModel
import com.coded.capstone.viewModels.AccountsUiState
import com.coded.capstone.data.states.TransferUiState
import com.coded.capstone.data.states.TopUpUiState
import com.coded.capstone.ui.AppBackground
import com.coded.capstone.SVG.CardTransferBoldIcon
import com.coded.capstone.SVG.RoundTapAndPlayIcon
import java.math.BigDecimal
import androidx.navigation.NavController
import com.coded.capstone.navigation.NavRoutes
import com.coded.capstone.data.responses.perk.PerkDto
import com.coded.capstone.data.enums.AccountType
import com.coded.capstone.respositories.UserRepository
import kotlinx.coroutines.launch
import androidx.navigation.compose.rememberNavController
import com.coded.capstone.ui.theme.AppTypography
import androidx.compose.animation.AnimatedVisibility
import androidx.compose.animation.EnterTransition
import androidx.compose.animation.fadeIn
import androidx.compose.animation.fadeOut
import androidx.compose.animation.slideInHorizontally
import androidx.compose.animation.scaleIn
import androidx.compose.material.icons.automirrored.filled.ArrowBack
import androidx.compose.ui.geometry.Offset
import androidx.compose.ui.res.painterResource

// Roboto font family
private val RobotoFont = FontFamily(
    androidx.compose.ui.text.font.Font(R.font.roboto_variablefont_wdthwght)
)

@Composable
fun SuccessToast(
    message: String,
    isVisible: Boolean,
    modifier: Modifier = Modifier
) {
    AnimatedVisibility(
        visible = isVisible,
        enter = slideInVertically(initialOffsetY = { -it }) + fadeIn(),
        exit = slideOutVertically(targetOffsetY = { -it }) + fadeOut(),
        modifier = modifier
    ) {
        Card(
            modifier = Modifier
                .fillMaxWidth()
                .padding(horizontal = 16.dp),
            shape = RoundedCornerShape(12.dp),
            colors = CardDefaults.cardColors(
                containerColor = Color(0xFF22C55E) // Green success color
            ),
            elevation = CardDefaults.cardElevation(defaultElevation = 8.dp)
        ) {
            Row(
                modifier = Modifier
                    .fillMaxWidth()
                    .padding(16.dp),
                verticalAlignment = Alignment.CenterVertically,
                horizontalArrangement = Arrangement.spacedBy(12.dp)
            ) {
                Icon(
                    imageVector = Icons.Default.CheckCircle,
                    contentDescription = "Success",
                    tint = Color.White,
                    modifier = Modifier.size(24.dp)
                )
                Text(
                    text = message,
                    color = Color.White,
                    fontSize = 16.sp,
                    fontWeight = FontWeight.Medium
                )
            }
        }
    }
}

@OptIn(ExperimentalMaterial3Api::class)
@Composable
fun WalletScreen(
    modifier: Modifier = Modifier,
    navController: NavController,
    preSelectedAccountId: String? = null,
    onNavigateToMap: () -> Unit = {},
    onPayAction: (AccountResponse) -> Unit = {},
    onDetailsAction: (AccountResponse) -> Unit = {},
    onNavigateToTransfer: () -> Unit = {}
) {
    val context = LocalContext.current
    val hapticFeedback = LocalHapticFeedback.current
    val coroutineScope = rememberCoroutineScope()

    // ViewModels
    val homeViewModel: HomeScreenViewModel = viewModel(
        factory = object : ViewModelProvider.Factory {
            override fun <T : androidx.lifecycle.ViewModel> create(modelClass: Class<T>): T {
                return HomeScreenViewModel(context) as T
            }
        }
    )

    val transactionViewModel: TransactionViewModel = viewModel(
        factory = object : ViewModelProvider.Factory {
            override fun <T : androidx.lifecycle.ViewModel> create(modelClass: Class<T>): T {
                return TransactionViewModel(context) as T
            }
        }
    )

    // States
    val accountsUiState by homeViewModel.accountsUiState.collectAsState()
    val accounts = (accountsUiState as? AccountsUiState.Success)?.accounts ?: emptyList()
    val perksOfAccountProduct by homeViewModel.perksOfAccountProduct.collectAsState()
    val transferUiState by transactionViewModel.transferUiState.collectAsState()
    val topUpUiState by transactionViewModel.topUpUiState.collectAsState()

    // Local States
    var selectedCard by remember { mutableStateOf<AccountResponse?>(null) }
    var currentCardIndex by remember { mutableStateOf(0) }
    var scrollVelocity by remember { mutableStateOf(0f) }
    var showTransferDialog by remember { mutableStateOf(false) }
    var showTopUpDialog by remember { mutableStateOf(false) }
    var expandedPerks by remember { mutableStateOf(false) }
    var showBottomSheet by remember { mutableStateOf(false) }
    var transferSourceAccount by remember { mutableStateOf<AccountResponse?>(null) }
    var isFirstLoad by remember { mutableStateOf(true) }
    var cardAnimationTrigger by remember { mutableStateOf(false) }
    var externalExpandTrigger by remember { mutableStateOf(false) }

    // Pay animation states
    var isPayAnimationActive by remember { mutableStateOf(false) }
    var payAnimationSeconds by remember { mutableStateOf(59) }
    var waveAnimationKey by remember { mutableStateOf(0) }
    val payAnimationRotation by animateFloatAsState(
        targetValue = if (isPayAnimationActive) 90f else 0f,
        animationSpec = tween(durationMillis = 1000, easing = EaseInOutCubic),
        label = "payAnimationRotation"
    )
    val payAnimationScale by animateFloatAsState(
        targetValue = if (isPayAnimationActive) 1.2f else 1f,
        animationSpec = tween(durationMillis = 1000, easing = EaseInOutCubic),
        label = "payAnimationScale"
    )
    val payAnimationOffset by animateDpAsState(
        targetValue = if (isPayAnimationActive) 200.dp else 0.dp,
        animationSpec = tween(durationMillis = 1000, easing = EaseInOutCubic),
        label = "payAnimationOffset"
    )
    val buttonsOpacity by animateFloatAsState(
        targetValue = if (isPayAnimationActive) 0f else 1f,
        animationSpec = tween(durationMillis = 300),
        label = "buttonsOpacity"
    )
    val sheetOpacity by animateFloatAsState(
        targetValue = if (isPayAnimationActive) 0f else 1f,
        animationSpec = tween(durationMillis = 300),
        label = "sheetOpacity"
    )

    // Toast states
    var showSuccessToast by remember { mutableStateOf(false) }
    var successMessage by remember { mutableStateOf("") }

    val pagerState = rememberPagerState(pageCount = { accounts.size })

    // Auto-trigger bottom sheet on first load when accounts are available
    LaunchedEffect(accounts, isFirstLoad) {
        if (isFirstLoad && accounts.isNotEmpty()) {
            // Don't auto-select a card, let users see the card stack first
            isFirstLoad = false
        }
    }

    // Handle pre-selected account from navigation
    LaunchedEffect(preSelectedAccountId, accounts) {
        if (!preSelectedAccountId.isNullOrBlank() && accounts.isNotEmpty()) {
            val accountToSelect = accounts.find { it.id.toString() == preSelectedAccountId }
            if (accountToSelect != null) {
                selectedCard = accountToSelect
                showBottomSheet = true
                isFirstLoad = false
            }
        }
    }

    // Handle transfer success
    LaunchedEffect(transferUiState) {
        if (transferUiState is TransferUiState.Success) {
            showTransferDialog = false
            homeViewModel.fetchAccounts() // Refresh accounts

            // Show success toast
            successMessage = "Transfer completed successfully!"
            showSuccessToast = true
            hapticFeedback.performHapticFeedback(HapticFeedbackType.TextHandleMove)

            // Auto-hide toast after 3 seconds
            delay(3000)
            showSuccessToast = false

            transactionViewModel.resetTransferState()
        }
    }

    // Handle top-up success
    LaunchedEffect(topUpUiState) {
        if (topUpUiState is TopUpUiState.Success) {
            showTopUpDialog = false
            homeViewModel.fetchAccounts() // Refresh accounts

            // Show success toast
            successMessage = "Top-up completed successfully!"
            showSuccessToast = true
            hapticFeedback.performHapticFeedback(HapticFeedbackType.TextHandleMove)

            // Auto-hide toast after 3 seconds
            delay(3000)
            showSuccessToast = false

            transactionViewModel.resetTopUpState()
        }
    }

    // Update current card index
    LaunchedEffect(pagerState.currentPage) {
        currentCardIndex = pagerState.currentPage
    }

    // Fetch perks when card is selected
    LaunchedEffect(selectedCard) {
        selectedCard?.let { card ->
            card.accountProductId?.let { productId ->
                homeViewModel.fetchPerksOfAccountProduct(productId.toString())
            }
        }
    }

    // Handle bottom sheet dismissal
    LaunchedEffect(showBottomSheet) {
        if (!showBottomSheet) {
            expandedPerks = false
        }
    }

    // Handle pay animation with counter
    LaunchedEffect(isPayAnimationActive) {
        if (isPayAnimationActive) {
            // Countdown from 59 to 0
            for (i in 59 downTo 0) {
                payAnimationSeconds = i
                waveAnimationKey++ // Trigger wave animation restart
                hapticFeedback.performHapticFeedback(HapticFeedbackType.LongPress)
                delay(1000) // Wait 1 second
            }
            // Reset animation after completion
            isPayAnimationActive = false
            waveAnimationKey = 0
            payAnimationSeconds = 59
            showBottomSheet = true // Show bottom sheet again
        }
    }

    // BackHandler for sheet
    BackHandler(enabled = showBottomSheet) {
        if (expandedPerks) {
            expandedPerks = false // Collapse the sheet to its original height
        } else if (showBottomSheet) {
            showBottomSheet = false
            expandedPerks = false
            // Do NOT set selectedCard = null here!
            // Let the UI handle hiding the sheet first, then clear selectedCard in a LaunchedEffect
        }
    }

    // Clear selectedCard only after the sheet is fully hidden
    LaunchedEffect(showBottomSheet) {
        if (!showBottomSheet && !isPayAnimationActive) {
            selectedCard = null
            cardAnimationTrigger = false
        }
    }

    Surface(
        modifier = Modifier.fillMaxSize(),
        color = Color.Transparent
    ) {
        Box(
            modifier = modifier
                .fillMaxSize()
                .background(
                    brush = Brush.verticalGradient(
                        colors = listOf(
                            Color.White,
                            Color(0xFFE5E7EB), // Light silver
                            Color(0xFFD1D5DB)  // Silver
                        )
                    )
                )
        ) {
            Column(
                modifier = Modifier
                    .fillMaxSize()
                    .padding(20.dp)
                    .clickable(
                        enabled = selectedCard == null // Only enable when no card is selected
                    ) {
                        // Trigger external expansion
                        externalExpandTrigger = !externalExpandTrigger
                    }
            ) {
                // Enhanced Header with back button on the left
                Row(
                    modifier = Modifier
                        .fillMaxWidth()
                        .padding(bottom = if (selectedCard != null) 10.dp else 10.dp, top = 8.dp),
                    horizontalArrangement = Arrangement.SpaceBetween,
                    verticalAlignment = Alignment.CenterVertically
                ) {
                    // Back button disabled

                    Column(
                        horizontalAlignment = Alignment.CenterHorizontally,
                        modifier = Modifier.weight(1f)
                    ) {
                        Text(
                            text = if (selectedCard != null) "Card Details" else "My Wallet",
                            style = MaterialTheme.typography.headlineMedium.copy(
                                fontSize = if (selectedCard != null) 20.sp else 24.sp,
                                fontWeight = FontWeight.Bold,
                                fontFamily = RobotoFont,
                                        color = Color(0xFF374151),
                            ),
//                            color = Color.White
                        )
                        if (accounts.isNotEmpty() && selectedCard == null) {
                            Text(
                                text = "${currentCardIndex + 1} of ${accounts.size} accounts",
                                color = Color.White.copy(alpha = 0.6f),
                                fontSize = 12.sp,
                                fontFamily = RobotoFont,
                                modifier = Modifier.padding(top = 2.dp)
                            )
                        }
                    }

                    // Empty space to balance the layout when back button is visible
                    if (selectedCard != null) {
                        Spacer(modifier = Modifier.width(20.dp))
                    }
                }

                // Handle different UI states
                when (accountsUiState) {
                    is AccountsUiState.Loading -> {
                        Box(
                            modifier = Modifier.fillMaxWidth(),
                            contentAlignment = Alignment.Center
                        ) {
                            CircularProgressIndicator(
                                color = Color(0xFF55B1EF),
                                strokeWidth = 3.dp,
                                modifier = Modifier.size(40.dp)
                            )
                        }
                    }
                    is AccountsUiState.Error -> {
                        ErrorCard(
                            onRetry = { homeViewModel.fetchAccounts() }
                        )
                    }
                    is AccountsUiState.Success -> {
                        if (accounts.isEmpty()) {
                            EmptyAccountsCard()
                        } else {
                            // Card Display Area
                            Box(
                                modifier = Modifier
                                    .fillMaxWidth()
                                    .height(if (selectedCard != null) 320.dp else 450.dp)
                                    .background(Color.Transparent),
                                contentAlignment = Alignment.TopCenter
                            ) {
                                if (selectedCard != null) {
                                    // Single selected card at top - show the actual selected card
                                    val cardOffset by animateDpAsState(
                                        targetValue = if (cardAnimationTrigger) 0.dp else (-100).dp,
                                        animationSpec = tween(durationMillis = 600),
                                        label = "cardOffset"
                                    )

                                    // Transfer button slide-in animation
                                    val transferButtonOffset by animateDpAsState(
                                        targetValue = if (cardAnimationTrigger) 0.dp else (-100).dp,
                                        animationSpec = tween(durationMillis = 600, delayMillis = 200),
                                        label = "transferButtonOffset"
                                    )

                                    // Pay button slide-in animation
                                    val payButtonOffset by animateDpAsState(
                                        targetValue = if (cardAnimationTrigger) 0.dp else 100.dp,
                                        animationSpec = tween(durationMillis = 600, delayMillis = 200),
                                        label = "payButtonOffset"
                                    )

                                    // Trigger animation when card is selected
                                    LaunchedEffect(selectedCard) {
                                        cardAnimationTrigger = true
                                    }

                                    // Vertical layout: Card -> Transfer Button
                                    Column(
                                        horizontalAlignment = Alignment.CenterHorizontally
                                    ) {
                                        // Card with pay animation
                                        Box(
                                            modifier = Modifier
                                                .offset(y = cardOffset + payAnimationOffset)
                                                .graphicsLayer(
                                                    rotationZ = payAnimationRotation,
                                                    scaleX = payAnimationScale,
                                                    scaleY = payAnimationScale
                                                )
                                        ) {
                                            SingleSelectedCard(
                                                account = selectedCard!!,
                                                onCardClick = { 
                                                    if (!isPayAnimationActive) {
<<<<<<< HEAD
                                                        showBottomSheet = true 
=======
                                                        // Go back to card stack instead of showing bottom sheet
                                                        showBottomSheet = false
                                                        selectedCard = null
                                                        cardAnimationTrigger = false
>>>>>>> dd3eaa9f
                                                    }
                                                }
                                            )
                                        }
                                        
                                        // Buttons row
                                        Spacer(modifier = Modifier.height(13.dp))

                                        Row(
                                            modifier = Modifier
                                                .fillMaxWidth()
                                                .graphicsLayer(alpha = buttonsOpacity),
                                            horizontalArrangement = Arrangement.Start,
                                            verticalAlignment = Alignment.CenterVertically
                                        ) {
                                            Spacer(modifier = Modifier.width(20.dp))
<<<<<<< HEAD
                                            
                                            // Transfer button positioned to the left
                                            Box(
                                                modifier = Modifier.offset(x = transferButtonOffset)
                                            ) {
                                                // Circular shadow
                                                Box(
                                                    modifier = Modifier
                                                        .size(45.dp)
                                                        .background(
                                                            Color.Black.copy(alpha = 0.2f),
                                                            CircleShape
                                                        )
                                                        .offset(y = 4.dp)
                                                )
                                                
                                                Box(
                                                    modifier = Modifier
                                                        .size(45.dp)
                                                        .background(
                                                            Color(0xFF8EC5FF).copy(alpha = 0.99f),
                                                            CircleShape
                                                        )
                                                        .clickable {
                                                            if (!isPayAnimationActive) {
                                                                transferSourceAccount = selectedCard!!
                                                                navController.navigate("${NavRoutes.NAV_ROUTE_TRANSFER}?selectedAccountId=${selectedCard!!.id}")
                                                            }
                                                        },
                                                    contentAlignment = Alignment.Center
=======

                                            // Transfer button positioned to the left - only show if not credit card
                                            if (selectedCard?.accountType?.lowercase() != "credit") {
                                                Box(
                                                    modifier = Modifier.offset(x = transferButtonOffset)
>>>>>>> dd3eaa9f
                                                ) {
                                                    // Circular shadow
                                                    Box(
                                                        modifier = Modifier
                                                            .size(45.dp)
                                                            .background(
                                                                Color.Black.copy(alpha = 0.2f),
                                                                CircleShape
                                                            )
                                                            .offset(y = 4.dp)
                                                    )

                                                    Box(
                                                        modifier = Modifier
                                                            .size(45.dp)
                                                            .background(
                                                                Color(0xFF8EC5FF).copy(alpha = 0.99f),
                                                                CircleShape
                                                            )
                                                            .clickable {
                                                                if (!isPayAnimationActive) {
                                                                    transferSourceAccount = selectedCard!!
                                                                    navController.navigate("${NavRoutes.NAV_ROUTE_TRANSFER}?selectedAccountId=${selectedCard!!.id}")
                                                                }
                                                            },
                                                        contentAlignment = Alignment.Center
                                                    ) {
                                                        CardTransferBoldIcon(
                                                            modifier = Modifier.size(32.dp),
                                                            color = Color.White
                                                        )
                                                    }
                                                }

                                                Spacer(modifier = Modifier.width(16.dp))
                                            }

                                            // Pay button positioned next to transfer
                                            Box(
                                                modifier = Modifier.offset(x = payButtonOffset)
                                            ) {
                                                // Circular shadow
                                                Box(
                                                    modifier = Modifier
                                                        .size(45.dp)
                                                        .background(
                                                            Color.Black.copy(alpha = 0.2f),
                                                            CircleShape
                                                        )
                                                        .offset(y = 4.dp)
                                                )
                                                
                                                Box(
                                                    modifier = Modifier
                                                        .size(45.dp)
                                                        .background(
                                                            Color(0xFF8EC5FF).copy(alpha = 0.99f),
                                                            CircleShape
                                                        )
                                                        .clickable {
                                                            if (!isPayAnimationActive) {
                                                                isPayAnimationActive = true
                                                                showBottomSheet = false
                                                            }
                                                        },
                                                    contentAlignment = Alignment.Center
                                                ) {
                                                    RoundTapAndPlayIcon(
                                                        modifier = Modifier.size(32.dp),
                                                        color = Color.White
                                                    )
                                                }
                                            }
                                        }
                                    }
                                } else {
                                    // Apple Pay Card Stack
                                    ApplePayCardStack(
                                        accounts = accounts.sortedBy { account ->
                                            // Get account product name to check if it's cashback
                                            val accountProduct = com.coded.capstone.respositories.AccountProductRepository.accountProducts.find {
                                                it.id == account.accountProductId
                                            }
                                            val productName = accountProduct?.name?.lowercase() ?: ""
                                            
                                            // Cashback cards first (false sorts before true)
                                            !productName.contains("cashback")
                                        },
                                        selectedCard = selectedCard,
                                        pagerState = pagerState,
                                        scrollVelocity = scrollVelocity,
                                        onCardSelected = { account ->
                                            selectedCard = account
                                            showBottomSheet = true // Auto-expand bottom sheet
                                            hapticFeedback.performHapticFeedback(HapticFeedbackType.TextHandleMove)
                                        },
                                        onScrollVelocityChange = { velocity ->
                                            scrollVelocity = velocity
                                        },
                                        externalExpandTrigger = externalExpandTrigger
                                    )
                                }
                            }
                        }
                    }
                }
            }

            // Bottom Sheet - positioned outside the Column to take full width
            selectedCard?.let { card ->
                var sheetExpanded by remember { mutableStateOf(false) }

                val sheetHeight by animateDpAsState(
                    targetValue = if (showBottomSheet) 0.dp else 1000.dp,
                    animationSpec = tween(durationMillis = 600),
                    label = "sheetHeight"
                )

                val dynamicSheetHeight by animateDpAsState(
                    targetValue = if (sheetExpanded) 1000.dp else 510.dp,
                    animationSpec = tween(durationMillis = 400),
                    label = "dynamicSheetHeight"
                )

                Box(
                    modifier = Modifier
                        .align(Alignment.BottomCenter)
                        .fillMaxWidth()
                        .height(dynamicSheetHeight)
                        .clip(RoundedCornerShape(topStart = 70.dp, topEnd = 0.dp))
                        .zIndex(100f)
                        .offset(y = sheetHeight)
                        .background(Color(0xFF23272E))
                        .padding(bottom = 4.dp)
                        .graphicsLayer(alpha = sheetOpacity)
                ) {
                    Column(
                        modifier = Modifier.fillMaxSize(),
                        horizontalAlignment = Alignment.CenterHorizontally
                    ) {
                        if (!isPayAnimationActive) {
                            // Top row: Drag handle (center) and expand/collapse button (right)
                            Row(
                                modifier = Modifier
                                    .fillMaxWidth()
                                    .padding(top = 10.dp, bottom = 8.dp),
                                verticalAlignment = Alignment.CenterVertically
                            ) {
                                // Drag handle (centered)
                                Box(
                                    modifier = Modifier
                                        .weight(1f)
                                        .height(32.dp),
                                    contentAlignment = Alignment.Center
                                ) {
                                    Box(
                                        modifier = Modifier
                                            .width(48.dp)
                                            .height(5.dp)
                                            .background(
                                                color = Color.LightGray.copy(alpha = 0.6f),
                                                shape = RoundedCornerShape(2.5.dp)
                                            )
                        .pointerInput(Unit) {
                            detectDragGestures { change, dragAmount ->
                                if (dragAmount.y > 50) {
                                                        // Downward swipe: dismiss/collapse
                                    showBottomSheet = false
                                    sheetExpanded = false
                                                    } else if (dragAmount.y < -50) {
                                                        // Upward swipe: expand
                                                        sheetExpanded = true
                                                    }
                                                }
                                            }
                                    )
                                }
                                // Expand/collapse button (top right)
                                IconButton(
                                    onClick = {
                                        sheetExpanded = !sheetExpanded
                                    },
                                    modifier = Modifier
                                        .size(40.dp)
                                ) {
                                    Icon(
                                        painter = if (sheetExpanded)
                                            painterResource(id = R.drawable.baseline_keyboard_double_arrow_down_24)
                                        else
                                            painterResource(id = R.drawable.baseline_keyboard_double_arrow_up_24),
                                        contentDescription = if (sheetExpanded) "Collapse" else "Expand",
                                        tint = Color.White,
                                        modifier = Modifier.size(28.dp)
                                    )
                                }
                            }
                            // Sheet content
                    PerksBottomSheet(
                        perks = perksOfAccountProduct,
                        navController = navController,
                        productId = card.accountProductId?.toString() ?: "",
                        accountId = card.id.toString()?: "",
                        onDismiss = {
                            showBottomSheet = false
                            sheetExpanded = false
                            selectedCard = null
                            cardAnimationTrigger = false
                        }
                    )
                        }
                    }
                }
            }

            // Success Toast - positioned at the top with high z-index
            SuccessToast(
                message = successMessage,
                isVisible = showSuccessToast,
                modifier = Modifier
                    .align(Alignment.TopCenter)
                    .padding(top = 100.dp) // Position below the header
                    .zIndex(1000f) // Ensure it appears above other elements
            )

            // Pay Animation Counter - positioned at the bottom
            if (isPayAnimationActive) {
                Box(
                    modifier = Modifier
                        .align(Alignment.BottomCenter)
                        .padding(bottom = 120.dp)
                        .zIndex(1000f)
                ) {
                    Row(
                        verticalAlignment = Alignment.CenterVertically,
                        horizontalArrangement = Arrangement.spacedBy(16.dp)
                    ) {
                        // Back handle to cancel
                        Box(
                            modifier = Modifier
                                .size(50.dp)
                                .background(Color(0xFF23272E), CircleShape)
                                .clickable {
                                    isPayAnimationActive = false
                                    waveAnimationKey = 0
                                    payAnimationSeconds = 59
                                    showBottomSheet = true // Show bottom sheet again
                                },
                            contentAlignment = Alignment.Center
                        ) {
                            Icon(
                                imageVector = Icons.Default.ArrowBack,
                                contentDescription = "Cancel payment",
                                tint = Color.White,
                                modifier = Modifier.size(24.dp)
                            )
                        }
                        
                        // Counter with circle background
                        Box(
                            modifier = Modifier
                                .size(60.dp)
                                .background(Color(0xFF8EC5FF), CircleShape),
                            contentAlignment = Alignment.Center
                        ) {
                            Text(
                                text = payAnimationSeconds.toString(),
                                color = Color.White,
                                fontSize = 20.sp,
                                fontWeight = FontWeight.Bold,
                                fontFamily = RobotoFont
                            )
                        }
                    }
                }
            }

            // Wave animation - positioned absolutely in the main Box
            if (isPayAnimationActive) {
                val waveScale by animateFloatAsState(
                    targetValue = if (waveAnimationKey % 2 == 0) 2f else 1.5f,
                    animationSpec = tween(durationMillis = 1000, easing = EaseInOutCubic),
                    label = "waveScale"
                )
                val waveAlpha by animateFloatAsState(
                    targetValue = if (waveAnimationKey % 2 == 0) 0.3f else 0.6f,
                    animationSpec = tween(durationMillis = 1000, easing = EaseInOutCubic),
                    label = "waveAlpha"
                )
                
                Box(
                    modifier = Modifier
                        .align(Alignment.Center)
                        .offset(y = (-70).dp)
                        .size(300.dp)
                        .graphicsLayer(
                            scaleX = waveScale,
                            scaleY = waveScale,
                            alpha = waveAlpha
                        )
                        .background(
                            Color(0xFF8EC5FF).copy(alpha = 0.6f),
                            CircleShape
                        )
                        .zIndex(100f)
                )
            }

            // Transaction Dialogs
            if (showTopUpDialog) {
                selectedCard?.let { account ->
                    TopUpDialog(
                        targetAccount = account,
                        onTopUp = { amount ->
                            transactionViewModel.topUp(amount)
                        },
                        onDismiss = {
                            showTopUpDialog = false
                            transactionViewModel.resetTopUpState()
                        },
                        topUpUiState = topUpUiState,
                        validateAmount = { amount ->
                            if (amount <= BigDecimal.ZERO) "Amount must be greater than 0" else null
                        }
                    )
                }
            }
        }
    }
}<|MERGE_RESOLUTION|>--- conflicted
+++ resolved
@@ -472,14 +472,13 @@
                                                 account = selectedCard!!,
                                                 onCardClick = { 
                                                     if (!isPayAnimationActive) {
-<<<<<<< HEAD
                                                         showBottomSheet = true 
-=======
-                                                        // Go back to card stack instead of showing bottom sheet
-                                                        showBottomSheet = false
-                                                        selectedCard = null
-                                                        cardAnimationTrigger = false
->>>>>>> dd3eaa9f
+
+                                                        // Go back to card stack instead of showing bottom sheet BB
+//                                                         showBottomSheet = false
+//                                                         selectedCard = null
+//                                                         cardAnimationTrigger = false
+
                                                     }
                                                 }
                                             )
@@ -496,7 +495,6 @@
                                             verticalAlignment = Alignment.CenterVertically
                                         ) {
                                             Spacer(modifier = Modifier.width(20.dp))
-<<<<<<< HEAD
                                             
                                             // Transfer button positioned to the left
                                             Box(
@@ -527,13 +525,12 @@
                                                             }
                                                         },
                                                     contentAlignment = Alignment.Center
-=======
+
 
                                             // Transfer button positioned to the left - only show if not credit card
-                                            if (selectedCard?.accountType?.lowercase() != "credit") {
-                                                Box(
-                                                    modifier = Modifier.offset(x = transferButtonOffset)
->>>>>>> dd3eaa9f
+//                                             if (selectedCard?.accountType?.lowercase() != "credit") {
+//                                                 Box(
+//                                                     modifier = Modifier.offset(x = transferButtonOffset)
                                                 ) {
                                                     // Circular shadow
                                                     Box(
