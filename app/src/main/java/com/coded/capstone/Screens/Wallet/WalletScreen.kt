package com.coded.capstone.Screens.Wallet

import androidx.compose.animation.*
import androidx.compose.animation.core.tween
import androidx.compose.animation.core.animateFloatAsState
import androidx.compose.animation.core.animateDpAsState
import androidx.compose.animation.core.EaseInOutCubic
import androidx.compose.foundation.background
import androidx.compose.foundation.clickable
import androidx.compose.foundation.gestures.detectDragGestures
import androidx.compose.foundation.layout.*
import androidx.compose.foundation.pager.rememberPagerState
import androidx.compose.foundation.shape.CircleShape
import androidx.compose.foundation.shape.RoundedCornerShape
import androidx.compose.material.icons.Icons
import androidx.compose.material.icons.filled.*
import androidx.compose.material3.*
import androidx.compose.runtime.*
import androidx.compose.ui.Alignment
import androidx.compose.ui.Modifier
import androidx.compose.ui.draw.blur
import androidx.compose.ui.draw.clip
import androidx.compose.ui.input.pointer.pointerInput
import androidx.compose.ui.graphics.Brush
import androidx.compose.ui.graphics.Color
import androidx.compose.ui.graphics.graphicsLayer
import androidx.compose.ui.hapticfeedback.HapticFeedbackType
import androidx.compose.ui.platform.LocalContext
import androidx.compose.ui.platform.LocalHapticFeedback
import androidx.compose.ui.text.font.FontWeight
import androidx.compose.ui.text.font.FontFamily
import androidx.compose.ui.unit.dp
import androidx.compose.ui.unit.sp
import androidx.compose.ui.zIndex
import androidx.lifecycle.ViewModelProvider
import androidx.lifecycle.viewmodel.compose.viewModel
import com.coded.capstone.R
import kotlinx.coroutines.delay
import com.coded.capstone.data.responses.account.AccountResponse
import com.coded.capstone.composables.wallet.ApplePayCardStack
import com.coded.capstone.composables.wallet.EmptyAccountsCard
import com.coded.capstone.composables.wallet.ErrorCard
import com.coded.capstone.composables.wallet.PerksBottomSheet
import com.coded.capstone.composables.wallet.SingleSelectedCard
import com.coded.capstone.composables.wallet.TopUpDialog
import com.coded.capstone.viewModels.HomeScreenViewModel
import com.coded.capstone.viewModels.TransactionViewModel
import com.coded.capstone.viewModels.AccountsUiState
import com.coded.capstone.data.states.TransferUiState
import com.coded.capstone.data.states.TopUpUiState
import com.coded.capstone.ui.AppBackground
import com.coded.capstone.SVG.CardTransferBoldIcon
import com.coded.capstone.SVG.RoundTapAndPlayIcon
import java.math.BigDecimal
import androidx.navigation.NavController
import com.coded.capstone.navigation.NavRoutes
import com.coded.capstone.data.responses.perk.PerkDto
import com.coded.capstone.data.enums.AccountType
import com.coded.capstone.respositories.UserRepository
import kotlinx.coroutines.launch
import androidx.navigation.compose.rememberNavController
import com.coded.capstone.ui.theme.AppTypography
import androidx.compose.animation.AnimatedVisibility
import androidx.compose.animation.EnterTransition
import androidx.compose.animation.fadeIn
import androidx.compose.animation.fadeOut
import androidx.compose.animation.slideInHorizontally
import androidx.compose.animation.scaleIn
import androidx.compose.ui.geometry.Offset

// Roboto font family
private val RobotoFont = FontFamily(
    androidx.compose.ui.text.font.Font(R.font.roboto_variablefont_wdthwght)
)

@Composable
fun SuccessToast(
    message: String,
    isVisible: Boolean,
    modifier: Modifier = Modifier
) {
    AnimatedVisibility(
        visible = isVisible,
        enter = slideInVertically(initialOffsetY = { -it }) + fadeIn(),
        exit = slideOutVertically(targetOffsetY = { -it }) + fadeOut(),
        modifier = modifier
    ) {
        Card(
            modifier = Modifier
                .fillMaxWidth()
                .padding(horizontal = 16.dp),
            shape = RoundedCornerShape(12.dp),
            colors = CardDefaults.cardColors(
                containerColor = Color(0xFF22C55E) // Green success color
            ),
            elevation = CardDefaults.cardElevation(defaultElevation = 8.dp)
        ) {
            Row(
                modifier = Modifier
                    .fillMaxWidth()
                    .padding(16.dp),
                verticalAlignment = Alignment.CenterVertically,
                horizontalArrangement = Arrangement.spacedBy(12.dp)
            ) {
                Icon(
                    imageVector = Icons.Default.CheckCircle,
                    contentDescription = "Success",
                    tint = Color.White,
                    modifier = Modifier.size(24.dp)
                )
                Text(
                    text = message,
                    color = Color.White,
                    fontSize = 16.sp,
                    fontWeight = FontWeight.Medium
                )
            }
        }
    }
}

@OptIn(ExperimentalMaterial3Api::class)
@Composable
fun WalletScreen(
    modifier: Modifier = Modifier,
    navController: NavController,
    preSelectedAccountId: String? = null,
    onNavigateToMap: () -> Unit = {},
    onPayAction: (AccountResponse) -> Unit = {},
    onDetailsAction: (AccountResponse) -> Unit = {},
    onNavigateToTransfer: () -> Unit = {}
) {
    val context = LocalContext.current
    val hapticFeedback = LocalHapticFeedback.current
    val coroutineScope = rememberCoroutineScope()

    // ViewModels
    val homeViewModel: HomeScreenViewModel = viewModel(
        factory = object : ViewModelProvider.Factory {
            override fun <T : androidx.lifecycle.ViewModel> create(modelClass: Class<T>): T {
                return HomeScreenViewModel(context) as T
            }
        }
    )

    val transactionViewModel: TransactionViewModel = viewModel(
        factory = object : ViewModelProvider.Factory {
            override fun <T : androidx.lifecycle.ViewModel> create(modelClass: Class<T>): T {
                return TransactionViewModel(context) as T
            }
        }
    )

    // States
    val accountsUiState by homeViewModel.accountsUiState.collectAsState()
    val accounts = (accountsUiState as? AccountsUiState.Success)?.accounts ?: emptyList()
    val perksOfAccountProduct by homeViewModel.perksOfAccountProduct.collectAsState()
    val transferUiState by transactionViewModel.transferUiState.collectAsState()
    val topUpUiState by transactionViewModel.topUpUiState.collectAsState()

    // Local States
    var selectedCard by remember { mutableStateOf<AccountResponse?>(null) }
    var currentCardIndex by remember { mutableStateOf(0) }
    var scrollVelocity by remember { mutableStateOf(0f) }
    var showTransferDialog by remember { mutableStateOf(false) }
    var showTopUpDialog by remember { mutableStateOf(false) }
    var expandedPerks by remember { mutableStateOf(false) }
    var showBottomSheet by remember { mutableStateOf(false) }
    var transferSourceAccount by remember { mutableStateOf<AccountResponse?>(null) }
    var isFirstLoad by remember { mutableStateOf(true) }
    var cardAnimationTrigger by remember { mutableStateOf(false) }
    var externalExpandTrigger by remember { mutableStateOf(false) }

    // Pay animation states
    var isPayAnimationActive by remember { mutableStateOf(false) }
    var payAnimationSeconds by remember { mutableStateOf(59) }
    var waveAnimationKey by remember { mutableStateOf(0) }
    val payAnimationRotation by animateFloatAsState(
        targetValue = if (isPayAnimationActive) 90f else 0f,
        animationSpec = tween(durationMillis = 1000, easing = EaseInOutCubic),
        label = "payAnimationRotation"
    )
    val payAnimationScale by animateFloatAsState(
        targetValue = if (isPayAnimationActive) 1.2f else 1f,
        animationSpec = tween(durationMillis = 1000, easing = EaseInOutCubic),
        label = "payAnimationScale"
    )
    val payAnimationOffset by animateDpAsState(
        targetValue = if (isPayAnimationActive) 200.dp else 0.dp,
        animationSpec = tween(durationMillis = 1000, easing = EaseInOutCubic),
        label = "payAnimationOffset"
    )
    val buttonsOpacity by animateFloatAsState(
        targetValue = if (isPayAnimationActive) 0f else 1f,
        animationSpec = tween(durationMillis = 300),
        label = "buttonsOpacity"
    )
    val sheetOpacity by animateFloatAsState(
        targetValue = if (isPayAnimationActive) 0f else 1f,
        animationSpec = tween(durationMillis = 300),
        label = "sheetOpacity"
    )

    // Toast states
    var showSuccessToast by remember { mutableStateOf(false) }
    var successMessage by remember { mutableStateOf("") }

    val pagerState = rememberPagerState(pageCount = { accounts.size })

    // Auto-trigger bottom sheet on first load when accounts are available
    LaunchedEffect(accounts, isFirstLoad) {
        if (isFirstLoad && accounts.isNotEmpty()) {
            // Don't auto-select a card, let users see the card stack first
            isFirstLoad = false
        }
    }

    // Handle pre-selected account from navigation
    LaunchedEffect(preSelectedAccountId, accounts) {
        if (!preSelectedAccountId.isNullOrBlank() && accounts.isNotEmpty()) {
            val accountToSelect = accounts.find { it.id.toString() == preSelectedAccountId }
            if (accountToSelect != null) {
                selectedCard = accountToSelect
                showBottomSheet = true
                isFirstLoad = false
            }
        }
    }

    // Handle transfer success
    LaunchedEffect(transferUiState) {
        if (transferUiState is TransferUiState.Success) {
            showTransferDialog = false
            homeViewModel.fetchAccounts() // Refresh accounts

            // Show success toast
            successMessage = "Transfer completed successfully!"
            showSuccessToast = true
            hapticFeedback.performHapticFeedback(HapticFeedbackType.TextHandleMove)

            // Auto-hide toast after 3 seconds
            delay(3000)
            showSuccessToast = false

            transactionViewModel.resetTransferState()
        }
    }

    // Handle top-up success
    LaunchedEffect(topUpUiState) {
        if (topUpUiState is TopUpUiState.Success) {
            showTopUpDialog = false
            homeViewModel.fetchAccounts() // Refresh accounts

            // Show success toast
            successMessage = "Top-up completed successfully!"
            showSuccessToast = true
            hapticFeedback.performHapticFeedback(HapticFeedbackType.TextHandleMove)

            // Auto-hide toast after 3 seconds
            delay(3000)
            showSuccessToast = false

            transactionViewModel.resetTopUpState()
        }
    }

    // Update current card index
    LaunchedEffect(pagerState.currentPage) {
        currentCardIndex = pagerState.currentPage
    }

    // Fetch perks when card is selected
    LaunchedEffect(selectedCard) {
        selectedCard?.let { card ->
            card.accountProductId?.let { productId ->
                homeViewModel.fetchPerksOfAccountProduct(productId.toString())
            }
        }
    }

    // Handle bottom sheet dismissal
    LaunchedEffect(showBottomSheet) {
        if (!showBottomSheet) {
            expandedPerks = false
        }
    }

    // Handle pay animation with counter
    LaunchedEffect(isPayAnimationActive) {
        if (isPayAnimationActive) {
            // Countdown from 59 to 0
            for (i in 59 downTo 0) {
                payAnimationSeconds = i
                waveAnimationKey++ // Trigger wave animation restart
                hapticFeedback.performHapticFeedback(HapticFeedbackType.LongPress)
                delay(1000) // Wait 1 second
            }
            // Reset animation after completion
            isPayAnimationActive = false
            waveAnimationKey = 0
            payAnimationSeconds = 59
            showBottomSheet = true // Show bottom sheet again
        }
    }

    Surface(
        modifier = Modifier.fillMaxSize(),
        color = Color.White
    ) {
        Box(
            modifier = modifier
                .fillMaxSize()
        ) {
            Column(
                modifier = Modifier
                    .fillMaxSize()
                    .padding(20.dp)
                    .clickable(
                        enabled = selectedCard == null // Only enable when no card is selected
                    ) {
                        // Trigger external expansion
                        externalExpandTrigger = !externalExpandTrigger
                    }
            ) {
                // Enhanced Header with back button on the left
                Row(
                    modifier = Modifier
                        .fillMaxWidth()
                        .padding(bottom = if (selectedCard != null) 10.dp else 10.dp, top = 8.dp),
                    horizontalArrangement = Arrangement.SpaceBetween,
                    verticalAlignment = Alignment.CenterVertically
                ) {
                    // Back button when card is selected
                    AnimatedVisibility(
                        visible = selectedCard != null,
                        enter = slideInHorizontally(initialOffsetX = { -it }) + fadeIn(),
                        exit = slideOutHorizontally(targetOffsetX = { -it }) + fadeOut()
                    ) {
                        IconButton(
                            onClick = {
                                selectedCard = null
                                showBottomSheet = false
                                cardAnimationTrigger = false // Reset animation trigger
                            },
                            modifier = Modifier
                                .size(35.dp)
                                .background(
                                    Color(0xFF23272E).copy(alpha = 0.05f),
                                    CircleShape
                                )
                        ) {
                            Icon(
                                Icons.AutoMirrored.Filled.ArrowBack,
                                contentDescription = "Back to all cards",
                                tint = Color(0xFF23272E),
                                modifier = Modifier.size(20.dp)
                            )
                        }
                    }

                    Column(
                        horizontalAlignment = Alignment.CenterHorizontally,
                        modifier = Modifier.weight(1f)
                    ) {
                        Text(
                            text = if (selectedCard != null) "Card Details" else "My Wallet",
                            style = MaterialTheme.typography.headlineMedium.copy(
                                fontSize = if (selectedCard != null) 20.sp else 24.sp,
                                fontWeight = FontWeight.Bold,
                                fontFamily = RobotoFont
                            ),
                            color = Color.White
                        )
                        if (accounts.isNotEmpty() && selectedCard == null) {
                            Text(
                                text = "${currentCardIndex + 1} of ${accounts.size} accounts",
                                color = Color.White.copy(alpha = 0.6f),
                                fontSize = 12.sp,
                                fontFamily = RobotoFont,
                                modifier = Modifier.padding(top = 2.dp)
                            )
                        }
                    }

                    // Empty space to balance the layout when back button is visible
                    if (selectedCard != null) {
                        Spacer(modifier = Modifier.width(20.dp))
                    }
                }

                // Handle different UI states
                when (accountsUiState) {
                    is AccountsUiState.Loading -> {
                        Box(
                            modifier = Modifier.fillMaxWidth(),
                            contentAlignment = Alignment.Center
                        ) {
                            CircularProgressIndicator(
                                color = Color(0xFF55B1EF),
                                strokeWidth = 3.dp,
                                modifier = Modifier.size(40.dp)
                            )
                        }
                    }
                    is AccountsUiState.Error -> {
                        ErrorCard(
                            onRetry = { homeViewModel.fetchAccounts() }
                        )
                    }
                    is AccountsUiState.Success -> {
                        if (accounts.isEmpty()) {
                            EmptyAccountsCard()
                        } else {
                            // Card Display Area
                            Box(
                                modifier = Modifier
                                    .fillMaxWidth()
                                    .height(if (selectedCard != null) 320.dp else 450.dp)
                                    .background(Color.White),
                                contentAlignment = Alignment.TopCenter
                            ) {
                                if (selectedCard != null) {
                                    // Single selected card at top - show the actual selected card
                                    val cardOffset by animateDpAsState(
                                        targetValue = if (cardAnimationTrigger) 0.dp else (-100).dp,
                                        animationSpec = tween(durationMillis = 600),
                                        label = "cardOffset"
                                    )

                                    // Transfer button slide-in animation
                                    val transferButtonOffset by animateDpAsState(
                                        targetValue = if (cardAnimationTrigger) 0.dp else (-100).dp,
                                        animationSpec = tween(durationMillis = 600, delayMillis = 200),
                                        label = "transferButtonOffset"
                                    )

                                    // Pay button slide-in animation
                                    val payButtonOffset by animateDpAsState(
                                        targetValue = if (cardAnimationTrigger) 0.dp else 100.dp,
                                        animationSpec = tween(durationMillis = 600, delayMillis = 200),
                                        label = "payButtonOffset"
                                    )

                                    // Trigger animation when card is selected
                                    LaunchedEffect(selectedCard) {
                                        cardAnimationTrigger = true
                                    }

                                    // Vertical layout: Card -> Transfer Button
                                    Column(
                                        horizontalAlignment = Alignment.CenterHorizontally
                                    ) {
                                        // Card with pay animation
                                        Box(
                                            modifier = Modifier
                                                .offset(y = cardOffset + payAnimationOffset)
                                                .graphicsLayer(
                                                    rotationZ = payAnimationRotation,
                                                    scaleX = payAnimationScale,
                                                    scaleY = payAnimationScale
                                                )
                                        ) {
                                            SingleSelectedCard(
                                                account = selectedCard!!,
                                                onCardClick = { 
                                                    if (!isPayAnimationActive) {
                                                        showBottomSheet = true 
                                                    }
                                                }
                                            )
                                        }
                                        
                                        // Buttons row
                                        Spacer(modifier = Modifier.height(13.dp))

                                        Row(
                                            modifier = Modifier
                                                .fillMaxWidth()
                                                .graphicsLayer(alpha = buttonsOpacity),
                                            horizontalArrangement = Arrangement.Start,
                                            verticalAlignment = Alignment.CenterVertically
                                        ) {
                                            Spacer(modifier = Modifier.width(20.dp))
                                            
                                            // Transfer button positioned to the left
                                            Box(
                                                modifier = Modifier.offset(x = transferButtonOffset)
                                            ) {
                                                // Circular shadow
                                                Box(
                                                    modifier = Modifier
                                                        .size(45.dp)
                                                        .background(
                                                            Color.Black.copy(alpha = 0.2f),
                                                            CircleShape
                                                        )
                                                        .offset(y = 4.dp)
                                                )
                                                
                                                Box(
                                                    modifier = Modifier
                                                        .size(45.dp)
                                                        .background(
                                                            Color(0xFF8EC5FF).copy(alpha = 0.99f),
                                                            CircleShape
                                                        )
                                                        .clickable {
                                                            if (!isPayAnimationActive) {
                                                                transferSourceAccount = selectedCard!!
                                                                navController.navigate("${NavRoutes.NAV_ROUTE_TRANSFER}?selectedAccountId=${selectedCard!!.id}")
                                                            }
                                                        },
                                                    contentAlignment = Alignment.Center
                                                ) {
                                                    CardTransferBoldIcon(
                                                        modifier = Modifier.size(32.dp),
                                                        color = Color.White
                                                    )
                                                }
                                            }

                                            Spacer(modifier = Modifier.width(16.dp))

                                            // Pay button positioned next to transfer
                                            Box(
                                                modifier = Modifier.offset(x = payButtonOffset)
                                            ) {
                                                // Circular shadow
                                                Box(
                                                    modifier = Modifier
                                                        .size(45.dp)
                                                        .background(
                                                            Color.Black.copy(alpha = 0.2f),
                                                            CircleShape
                                                        )
                                                        .offset(y = 4.dp)
                                                )
                                                
                                                Box(
                                                    modifier = Modifier
                                                        .size(45.dp)
                                                        .background(
                                                            Color(0xFF8EC5FF).copy(alpha = 0.99f),
                                                            CircleShape
                                                        )
                                                        .clickable {
                                                            if (!isPayAnimationActive) {
                                                                isPayAnimationActive = true
                                                                showBottomSheet = false
                                                            }
                                                        },
                                                    contentAlignment = Alignment.Center
                                                ) {
                                                    RoundTapAndPlayIcon(
                                                        modifier = Modifier.size(32.dp),
                                                        color = Color.White
                                                    )
                                                }
                                            }
                                        }
                                    }
                                } else {
                                    // Apple Pay Card Stack
                                    ApplePayCardStack(
                                        accounts = accounts,
                                        selectedCard = selectedCard,
                                        pagerState = pagerState,
                                        scrollVelocity = scrollVelocity,
                                        onCardSelected = { account ->
                                            selectedCard = account
                                            showBottomSheet = true // Auto-expand bottom sheet
                                            hapticFeedback.performHapticFeedback(HapticFeedbackType.TextHandleMove)
                                        },
                                        onScrollVelocityChange = { velocity ->
                                            scrollVelocity = velocity
                                        },
                                        externalExpandTrigger = externalExpandTrigger
                                    )
                                }
                            }
                        }
                    }
                }
            }

            // Bottom Sheet - positioned outside the Column to take full width
            selectedCard?.let { card ->
                var sheetExpanded by remember { mutableStateOf(false) }

                val sheetHeight by animateDpAsState(
                    targetValue = if (showBottomSheet) 0.dp else 1000.dp,
                    animationSpec = tween(durationMillis = 600),
                    label = "sheetHeight"
                )

                val dynamicSheetHeight by animateDpAsState(
                    targetValue = if (sheetExpanded) 1000.dp else 368.dp,
                    animationSpec = tween(durationMillis = 400),
                    label = "dynamicSheetHeight"
                )

                Box(
                    modifier = Modifier
                        .align(Alignment.BottomCenter)
                        .fillMaxWidth()
                        .height(dynamicSheetHeight)
                        .clip(RoundedCornerShape(topStart = 70.dp, topEnd = 0.dp))
                        .zIndex(100f)
                        .offset(y = sheetHeight)
                        .background(Color(0xFF23272E))
                        .padding(bottom = 4.dp)
<<<<<<< HEAD
                        .graphicsLayer(alpha = sheetOpacity)
=======
                        .pointerInput(Unit) {
                            detectDragGestures { change, dragAmount ->
                                // Detect downward swipe to dismiss
                                if (dragAmount.y > 50) {
                                    showBottomSheet = false
                                    sheetExpanded = false
                                    selectedCard = null
                                    cardAnimationTrigger = false
                                }
                            }
                        }
>>>>>>> a41116cc
                ) {
                    // Glass effect removed/commented out for solid background
                    // Box(
                    //     modifier = Modifier
                    //         .matchParentSize()
                    //         .background(Color.White.copy(alpha = 0.1f))
                    //         .blur(16.dp)
                    // )

                    PerksBottomSheet(
                        perks = perksOfAccountProduct,
                        navController = navController,
                        productId = card.accountProductId?.toString() ?: "",
                        accountId = card.id.toString()?: "",
                        onDismiss = {
                            showBottomSheet = false
                            sheetExpanded = false
                            selectedCard = null
                            cardAnimationTrigger = false
                        }
                    )
                }
            }

            // Success Toast - positioned at the top with high z-index
            SuccessToast(
                message = successMessage,
                isVisible = showSuccessToast,
                modifier = Modifier
                    .align(Alignment.TopCenter)
                    .padding(top = 100.dp) // Position below the header
                    .zIndex(1000f) // Ensure it appears above other elements
            )

            // Pay Animation Counter - positioned at the bottom
            if (isPayAnimationActive) {
                Box(
                    modifier = Modifier
                        .align(Alignment.BottomCenter)
                        .padding(bottom = 50.dp)
                        .zIndex(1000f)
                ) {
                    Row(
                        verticalAlignment = Alignment.CenterVertically,
                        horizontalArrangement = Arrangement.spacedBy(16.dp)
                    ) {
                        // Back handle to cancel
                        Box(
                            modifier = Modifier
                                .size(50.dp)
                                .background(Color(0xFF23272E), CircleShape)
                                .clickable {
                                    isPayAnimationActive = false
                                    waveAnimationKey = 0
                                    payAnimationSeconds = 59
                                    showBottomSheet = true // Show bottom sheet again
                                },
                            contentAlignment = Alignment.Center
                        ) {
                            Icon(
                                imageVector = Icons.Default.ArrowBack,
                                contentDescription = "Cancel payment",
                                tint = Color.White,
                                modifier = Modifier.size(24.dp)
                            )
                        }
                        
                        // Counter with circle background
                        Box(
                            modifier = Modifier
                                .size(60.dp)
                                .background(Color(0xFF8EC5FF), CircleShape),
                            contentAlignment = Alignment.Center
                        ) {
                            Text(
                                text = payAnimationSeconds.toString(),
                                color = Color.White,
                                fontSize = 20.sp,
                                fontWeight = FontWeight.Bold,
                                fontFamily = RobotoFont
                            )
                        }
                    }
                }
            }

            // Wave animation - positioned absolutely in the main Box
            if (isPayAnimationActive) {
                val waveScale by animateFloatAsState(
                    targetValue = if (waveAnimationKey % 2 == 0) 2f else 1.5f,
                    animationSpec = tween(durationMillis = 1000, easing = EaseInOutCubic),
                    label = "waveScale"
                )
                val waveAlpha by animateFloatAsState(
                    targetValue = if (waveAnimationKey % 2 == 0) 0.3f else 0.6f,
                    animationSpec = tween(durationMillis = 1000, easing = EaseInOutCubic),
                    label = "waveAlpha"
                )
                
                Box(
                    modifier = Modifier
                        .align(Alignment.Center)
                        .size(300.dp)
                        .graphicsLayer(
                            scaleX = waveScale,
                            scaleY = waveScale,
                            alpha = waveAlpha
                        )
                        .background(
                            Color(0xFF8EC5FF).copy(alpha = 0.6f),
                            CircleShape
                        )
                        .zIndex(100f)
                )
            }

            // Transaction Dialogs
            if (showTopUpDialog) {
                selectedCard?.let { account ->
                    TopUpDialog(
                        targetAccount = account,
                        onTopUp = { amount ->
                            transactionViewModel.topUp(amount)
                        },
                        onDismiss = {
                            showTopUpDialog = false
                            transactionViewModel.resetTopUpState()
                        },
                        topUpUiState = topUpUiState,
                        validateAmount = { amount ->
                            if (amount <= BigDecimal.ZERO) "Amount must be greater than 0" else null
                        }
                    )
                }
            }
        }
    }
}<|MERGE_RESOLUTION|>--- conflicted
+++ resolved
@@ -610,9 +610,9 @@
                         .offset(y = sheetHeight)
                         .background(Color(0xFF23272E))
                         .padding(bottom = 4.dp)
-<<<<<<< HEAD
+
                         .graphicsLayer(alpha = sheetOpacity)
-=======
+
                         .pointerInput(Unit) {
                             detectDragGestures { change, dragAmount ->
                                 // Detect downward swipe to dismiss
@@ -624,7 +624,7 @@
                                 }
                             }
                         }
->>>>>>> a41116cc
+
                 ) {
                     // Glass effect removed/commented out for solid background
                     // Box(
